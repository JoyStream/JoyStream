import BN from 'bn.js'

export class FillOpeningParameters {
  private amountPerPayout!: BN
  private nextPaymentAtBlock!: BN
  private payoutInterval!: BN
  private openingId!: BN
  private successfulApplicationId!: BN
  private workingGroup!: string

  public getAmountPerPayout(): BN {
    return this.amountPerPayout
  }

  public getNextPaymentAtBlock(): BN {
    return this.nextPaymentAtBlock
  }

  public getPayoutInterval(): BN {
    return this.payoutInterval
  }

  public getOpeningId(): BN {
    return this.openingId
  }

  public getSuccessfulApplicationId(): BN {
    return this.successfulApplicationId
  }

  public getWorkingGroup(): string {
    return this.workingGroup
  }

<<<<<<< HEAD
  public setAmountPerPayout(value: BN) {
    this.amountPerPayout = value
  }

  public setNextPaymentAtBlock(value: BN) {
    this.nextPaymentAtBlock = value
  }

  public setPayoutInterval(value: BN) {
    this.payoutInterval = value
  }

  public setOpeningId(value: BN) {
    this.openingId = value
  }

  public setSuccessfulApplicationId(value: BN) {
    this.successfulApplicationId = value
  }

  public setWorkingGroup(value: string) {
    this.workingGroup = value
=======
  public setAmountPerPayout(value: BN): FillOpeningParameters {
    this.amountPerPayout = value;
    return this;
  }

  public setNextPaymentAtBlock(value: BN): FillOpeningParameters {
    this.nextPaymentAtBlock = value;
    return this;
  }

  public setPayoutInterval(value: BN): FillOpeningParameters {
    this.payoutInterval = value;
    return this;
  }

  public setOpeningId(value: BN): FillOpeningParameters {
    this.openingId = value;
    return this;
  }

  public setSuccessfulApplicationId(value: BN): FillOpeningParameters {
    this.successfulApplicationId = value;
    return this;
  }

  public setWorkingGroup(value: string): FillOpeningParameters {
    this.workingGroup = value;
    return this;
>>>>>>> 6a946b96
  }

  constructor() {
    return
  }

  public getRewardPolicy() {
    return {
      amount_per_payout: this.amountPerPayout,
      next_payment_at_block: this.nextPaymentAtBlock,
      payout_interval: this.payoutInterval,
    }
  }

  public getFillOpeningParameters() {
    return {
      opening_id: this.openingId,
      successful_application_id: this.successfulApplicationId,
      reward_policy: this.getRewardPolicy(),
      working_group: this.workingGroup,
    }
  }
}<|MERGE_RESOLUTION|>--- conflicted
+++ resolved
@@ -32,59 +32,34 @@
     return this.workingGroup
   }
 
-<<<<<<< HEAD
-  public setAmountPerPayout(value: BN) {
+  public setAmountPerPayout(value: BN): FillOpeningParameters {
     this.amountPerPayout = value
-  }
-
-  public setNextPaymentAtBlock(value: BN) {
-    this.nextPaymentAtBlock = value
-  }
-
-  public setPayoutInterval(value: BN) {
-    this.payoutInterval = value
-  }
-
-  public setOpeningId(value: BN) {
-    this.openingId = value
-  }
-
-  public setSuccessfulApplicationId(value: BN) {
-    this.successfulApplicationId = value
-  }
-
-  public setWorkingGroup(value: string) {
-    this.workingGroup = value
-=======
-  public setAmountPerPayout(value: BN): FillOpeningParameters {
-    this.amountPerPayout = value;
-    return this;
+    return this
   }
 
   public setNextPaymentAtBlock(value: BN): FillOpeningParameters {
-    this.nextPaymentAtBlock = value;
-    return this;
+    this.nextPaymentAtBlock = value
+    return this
   }
 
   public setPayoutInterval(value: BN): FillOpeningParameters {
-    this.payoutInterval = value;
-    return this;
+    this.payoutInterval = value
+    return this
   }
 
   public setOpeningId(value: BN): FillOpeningParameters {
-    this.openingId = value;
-    return this;
+    this.openingId = value
+    return this
   }
 
   public setSuccessfulApplicationId(value: BN): FillOpeningParameters {
-    this.successfulApplicationId = value;
-    return this;
+    this.successfulApplicationId = value
+    return this
   }
 
   public setWorkingGroup(value: string): FillOpeningParameters {
-    this.workingGroup = value;
-    return this;
->>>>>>> 6a946b96
+    this.workingGroup = value
+    return this
   }
 
   constructor() {
