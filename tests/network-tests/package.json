--- conflicted
+++ resolved
@@ -3,23 +3,12 @@
   "version": "0.1.0",
   "license": "GPL-3.0-only",
   "scripts": {
-<<<<<<< HEAD
     "build": "tsc --noEmit",
     "test": "yarn db-path-setup && tap --files src/tests/unknown.unknown src/tests/councilSetup.ts src/tests/proposals/*Test.ts src/tests/leaderSetup.ts src/tests/workingGroup/*Test.ts -T",
     "lint": "eslint . --quiet --ext .ts",
-    "checks": "yarn lint && tsc --noEmit --pretty && prettier ./ --check",
+    "checks": "tsc --noEmit --pretty && prettier ./ --check && yarn lint",
     "format": "prettier ./ --write ",
     "db-path-setup": "mkdir .tmp/ || rm .tmp/db.json || echo ''"
-=======
-    "build": "tsc --build tsconfig.json",
-    "test": "rm -f ../../.tmp/db.json && tap --files src/iznik/tests/unknown.unknown src/iznik/tests/councilSetup.ts src/iznik/tests/proposals/*Test.ts src/iznik/tests/leaderSetup.ts src/iznik/tests/workingGroup/*Test.ts -T",
-    "test-migration-constantinople": "tap --files src/rome/tests/romeRuntimeUpgradeTest.ts --files src/constantinople/tests/electingCouncilTest.ts -T",
-    "test-migration-nicaea": "tap --files src/constantinople/tests/proposals/updateRuntimeTest.ts --files src/nicaea/tests/electingCouncilTest.ts -T",
-    "debug": "tap --files src/iznik/tests/workingGroup/workerPayoutTest.ts -T",
-    "lint": "eslint . --ext .ts",
-    "checks": "tsc --noEmit --pretty && prettier ./ --check && yarn lint",
-    "format": "prettier ./ --write "
->>>>>>> 5472b433
   },
   "dependencies": {
     "@joystream/types": "link:../../types",
