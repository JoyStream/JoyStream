{
  "private": true,
  "name": "joystream",
  "version": "1.0.0",
  "license": "GPL-3.0-only",
  "scripts": {
<<<<<<< HEAD
    "test": "yarn && yarn workspaces run test",
    "test-migration": "yarn && yarn workspaces run test-migration",
    "postinstall": "yarn workspace @joystream/types build && yarn workspace cd-schemas generate:all",
=======
    "postinstall": "yarn workspace @joystream/types build",
>>>>>>> 37d097d1
    "cargo-checks": "devops/git-hooks/pre-commit && devops/git-hooks/pre-push",
    "cargo-build": "scripts/cargo-build.sh"
  },
  "workspaces": [
    "tests/network-tests",
    "cli",
    "types",
    "storage-node",
    "storage-node/packages/*",
    "devops/eslint-config",
    "devops/prettier-config",
    "pioneer",
    "pioneer/packages/*",
    "utils/api-examples",
    "content-directory-schemas"
  ],
  "resolutions": {
    "@polkadot/api": "1.26.1",
    "@polkadot/api-contract": "1.26.1",
    "@polkadot/keyring": "^3.0.1",
    "@polkadot/types": "1.26.1",
    "@polkadot/util": "^3.0.1",
    "@polkadot/util-crypto": "^3.0.1",
    "@polkadot/wasm-crypto": "^1.2.1",
    "babel-core": "^7.0.0-bridge.0",
    "typescript": "^3.9.7",
    "bn.js": "^5.1.2"
  },
  "devDependencies": {
    "husky": "^4.2.5",
    "prettier": "2.0.2",
    "eslint": "^7.6.0"
  },
  "husky": {
    "hooks": {
      "pre-commit": "devops/git-hooks/pre-commit",
      "pre-push": "devops/git-hooks/pre-push"
    }
  },
  "engines": {
    "node": ">=12.18.0",
    "yarn": "^1.22.0"
  }
}<|MERGE_RESOLUTION|>--- conflicted
+++ resolved
@@ -4,13 +4,7 @@
   "version": "1.0.0",
   "license": "GPL-3.0-only",
   "scripts": {
-<<<<<<< HEAD
-    "test": "yarn && yarn workspaces run test",
-    "test-migration": "yarn && yarn workspaces run test-migration",
     "postinstall": "yarn workspace @joystream/types build && yarn workspace cd-schemas generate:all",
-=======
-    "postinstall": "yarn workspace @joystream/types build",
->>>>>>> 37d097d1
     "cargo-checks": "devops/git-hooks/pre-commit && devops/git-hooks/pre-push",
     "cargo-build": "scripts/cargo-build.sh"
   },
