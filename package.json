{
<<<<<<< HEAD
	"private": true,
	"name": "joystream",
	"version": "1.0.0",
	"license": "GPL-3.0-only",
	"scripts": {
		"test": "yarn && yarn workspaces run test",
		"test-migration": "yarn && yarn workspaces run test-migration",
		"postinstall": "yarn workspace @joystream/types build",
		"cargo-checks": "devops/git-hooks/pre-commit && devops/git-hooks/pre-push",
		"cargo-build": "scripts/cargo-build.sh"
	},
	"workspaces": [
		"tests/network-tests",
		"cli",
		"types",
		"pioneer",
		"pioneer/packages/*",
		"storage-node",
		"storage-node/packages/*"
	],
	"resolutions": {
		"@polkadot/api": "^0.96.1",
		"@polkadot/api-contract": "^0.96.1",
		"@polkadot/keyring": "^1.7.0-beta.5",
		"@polkadot/types": "^0.96.1",
		"@polkadot/util": "^1.7.0-beta.5",
		"@polkadot/util-crypto": "^1.7.0-beta.5",
		"babel-core": "^7.0.0-bridge.0",
		"typescript": "^3.7.2"
	},
	"devDependencies": {
		"husky": "^4.2.5"
	},
	"husky": {
	  "hooks": {
		"pre-commit": "devops/git-hooks/pre-commit",
		"pre-push": "devops/git-hooks/pre-push"
	  }
	}
=======
  "private": true,
  "name": "joystream",
  "license": "GPL-3.0-only",
  "scripts": {
    "test": "yarn && yarn workspaces run test",
    "test-migration": "yarn && yarn workspaces run test-migration",
    "postinstall": "yarn workspace @joystream/types build",
    "cargo-checks": "devops/git-hooks/pre-commit && devops/git-hooks/pre-push",
    "cargo-build": "scripts/cargo-build.sh",
    "lint": "yarn workspaces run lint"
  },
  "workspaces": [
    "tests/network-tests",
    "cli",
    "types",
    "pioneer",
    "pioneer/packages/*",
    "devops/eslint-config",
    "devops/prettier-config"
  ],
  "resolutions": {
    "@polkadot/api": "^0.96.1",
    "@polkadot/api-contract": "^0.96.1",
    "@polkadot/keyring": "^1.7.0-beta.5",
    "@polkadot/types": "^0.96.1",
    "@polkadot/util": "^1.7.0-beta.5",
    "@polkadot/util-crypto": "^1.7.0-beta.5",
    "babel-core": "^7.0.0-bridge.0",
    "typescript": "^3.7.2"
  },
  "devDependencies": {
    "husky": "^4.2.5",
    "prettier": "2.0.2",
    "eslint": "^5.16.0"
  },
  "husky": {
    "hooks": {
      "pre-commit": "devops/git-hooks/pre-commit",
      "pre-push": "devops/git-hooks/pre-push"
    }
  }
>>>>>>> ce15a9e3
}<|MERGE_RESOLUTION|>--- conflicted
+++ resolved
@@ -1,5 +1,4 @@
 {
-<<<<<<< HEAD
 	"private": true,
 	"name": "joystream",
 	"version": "1.0.0",
@@ -9,7 +8,8 @@
 		"test-migration": "yarn && yarn workspaces run test-migration",
 		"postinstall": "yarn workspace @joystream/types build",
 		"cargo-checks": "devops/git-hooks/pre-commit && devops/git-hooks/pre-push",
-		"cargo-build": "scripts/cargo-build.sh"
+    "cargo-build": "scripts/cargo-build.sh",
+    "lint": "yarn workspaces run lint"
 	},
 	"workspaces": [
 		"tests/network-tests",
@@ -18,48 +18,10 @@
 		"pioneer",
 		"pioneer/packages/*",
 		"storage-node",
-		"storage-node/packages/*"
-	],
-	"resolutions": {
-		"@polkadot/api": "^0.96.1",
-		"@polkadot/api-contract": "^0.96.1",
-		"@polkadot/keyring": "^1.7.0-beta.5",
-		"@polkadot/types": "^0.96.1",
-		"@polkadot/util": "^1.7.0-beta.5",
-		"@polkadot/util-crypto": "^1.7.0-beta.5",
-		"babel-core": "^7.0.0-bridge.0",
-		"typescript": "^3.7.2"
-	},
-	"devDependencies": {
-		"husky": "^4.2.5"
-	},
-	"husky": {
-	  "hooks": {
-		"pre-commit": "devops/git-hooks/pre-commit",
-		"pre-push": "devops/git-hooks/pre-push"
-	  }
-	}
-=======
-  "private": true,
-  "name": "joystream",
-  "license": "GPL-3.0-only",
-  "scripts": {
-    "test": "yarn && yarn workspaces run test",
-    "test-migration": "yarn && yarn workspaces run test-migration",
-    "postinstall": "yarn workspace @joystream/types build",
-    "cargo-checks": "devops/git-hooks/pre-commit && devops/git-hooks/pre-push",
-    "cargo-build": "scripts/cargo-build.sh",
-    "lint": "yarn workspaces run lint"
-  },
-  "workspaces": [
-    "tests/network-tests",
-    "cli",
-    "types",
-    "pioneer",
-    "pioneer/packages/*",
+    "storage-node/packages/*",
     "devops/eslint-config",
     "devops/prettier-config"
-  ],
+	],
   "resolutions": {
     "@polkadot/api": "^0.96.1",
     "@polkadot/api-contract": "^0.96.1",
@@ -81,5 +43,4 @@
       "pre-push": "devops/git-hooks/pre-push"
     }
   }
->>>>>>> ce15a9e3
 }