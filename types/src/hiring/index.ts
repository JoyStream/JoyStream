--- conflicted
+++ resolved
@@ -334,11 +334,7 @@
 };
 
 import * as role_schema_json from './schemas/role.schema.json'
-<<<<<<< HEAD
-export const schemaValidator = new ajv({ allErrors: true }).compile(role_schema_json)
-=======
 export const schemaValidator: ajv.ValidateFunction = new ajv({ allErrors: true }).compile(role_schema_json)
->>>>>>> 75e1ecc0
 
 export type IOpening = {
   created: BlockNumber,
