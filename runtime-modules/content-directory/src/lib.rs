--- conflicted
+++ resolved
@@ -132,109 +132,6 @@
     type IndividualEntitiesCreationLimit: Get<Self::EntityId>;
 }
 
-<<<<<<< HEAD
-/// Length constraint for input validation
-#[cfg_attr(feature = "std", derive(Serialize, Deserialize))]
-#[derive(Encode, Decode, Default, Clone, Copy, PartialEq, Eq, Debug)]
-pub struct InputValidationLengthConstraint {
-    /// Minimum length
-    pub min: u16,
-
-    /// Difference between minimum length and max length.
-    /// While having max would have been more direct, this
-    /// way makes max < min unrepresentable semantically,
-    /// which is safer.
-    pub max_min_diff: u16,
-}
-
-/// Structure, representing `inbound_entity_rcs` & `inbound_same_owner_entity_rcs` mappings to their respective count for each referenced entity id
-struct EntitiesRc<T: Trait> {
-    /// Entities, which inbound same owner rc should be changed
-    pub inbound_entity_rcs: BTreeMap<T::EntityId, ReferenceCounter>,
-
-    /// Entities, which rc should be changed (only includes entity ids, which are not in inbound_entity_rcs already)
-    pub inbound_same_owner_entity_rcs: BTreeMap<T::EntityId, ReferenceCounter>,
-}
-
-impl<T: Trait> Default for EntitiesRc<T> {
-    fn default() -> Self {
-        Self {
-            inbound_entity_rcs: BTreeMap::default(),
-            inbound_same_owner_entity_rcs: BTreeMap::default(),
-        }
-    }
-}
-
-impl<T: Trait> EntitiesRc<T> {
-    /// Fill in one of inbound entity rcs mappings, based on `same_owner` flag provided
-    fn fill_in_entity_rcs(&mut self, entity_ids: Vec<T::EntityId>, same_owner: bool) {
-        let inbound_entity_rcs = if same_owner {
-            &mut self.inbound_same_owner_entity_rcs
-        } else {
-            &mut self.inbound_entity_rcs
-        };
-
-        for entity_id in entity_ids {
-            *inbound_entity_rcs.entry(entity_id).or_insert(0) += 1;
-        }
-    }
-
-    /// Traverse `inbound_entity_rcs` & `inbound_same_owner_entity_rcs`,
-    /// increasing each `Entity` respective reference counters
-    fn increase_entity_rcs(self) {
-        self.inbound_same_owner_entity_rcs
-            .iter()
-            .for_each(|(entity_id, rc)| {
-                Module::<T>::increase_entity_rcs(entity_id, *rc, true);
-            });
-        self.inbound_entity_rcs.iter().for_each(|(entity_id, rc)| {
-            Module::<T>::increase_entity_rcs(entity_id, *rc, false);
-        });
-    }
-
-    /// Traverse `inbound_entity_rcs` & `inbound_same_owner_entity_rcs`,
-    /// decreasing each `Entity` respective reference counters
-    fn decrease_entity_rcs(self) {
-        self.inbound_same_owner_entity_rcs
-            .iter()
-            .for_each(|(entity_id, rc)| {
-                Module::<T>::decrease_entity_rcs(entity_id, *rc, true);
-            });
-        self.inbound_entity_rcs.iter().for_each(|(entity_id, rc)| {
-            Module::<T>::decrease_entity_rcs(entity_id, *rc, false);
-        });
-    }
-}
-
-impl InputValidationLengthConstraint {
-    pub fn new(min: u16, max_min_diff: u16) -> Self {
-        Self { min, max_min_diff }
-    }
-
-    /// Helper for computing max
-    pub fn max(self) -> u16 {
-        self.min + self.max_min_diff
-    }
-
-    pub fn ensure_valid(
-        self,
-        len: usize,
-        too_short_msg: &'static str,
-        too_long_msg: &'static str,
-    ) -> Result<(), &'static str> {
-        let length = len as u16;
-        if length < self.min {
-            Err(too_short_msg)
-        } else if length > self.max() {
-            Err(too_long_msg)
-        } else {
-            Ok(())
-        }
-    }
-}
-
-=======
->>>>>>> 85b4dc42
 #[cfg_attr(feature = "std", derive(Serialize, Deserialize))]
 #[derive(Encode, Decode, Eq, PartialEq, Clone, Debug)]
 pub struct Class<T: Trait> {
@@ -489,16 +386,8 @@
     /// Length is no more than Class.properties.
     pub values: BTreeMap<PropertyId, PropertyValue<T>>,
 
-<<<<<<< HEAD
-    /// Number of inbound references from another entity property values
-    pub reference_count: ReferenceCounter,
-
-    /// Number of inbound references from another entity property values with `SameOwner`flag set
-    pub inbound_same_owner_references_count: ReferenceCounter,
-=======
     /// Number of property values referencing current entity
     pub reference_counter: InboundReferenceCounter,
->>>>>>> 85b4dc42
 }
 
 impl<T: Trait> Default for Entity<T> {
@@ -508,12 +397,7 @@
             class_id: T::ClassId::default(),
             supported_schemas: BTreeSet::new(),
             values: BTreeMap::new(),
-<<<<<<< HEAD
-            reference_count: 0,
-            inbound_same_owner_references_count: 0,
-=======
             reference_counter: InboundReferenceCounter::default(),
->>>>>>> 85b4dc42
         }
     }
 }
@@ -531,12 +415,7 @@
             class_id,
             supported_schemas,
             values,
-<<<<<<< HEAD
-            reference_count: 0,
-            inbound_same_owner_references_count: 0,
-=======
             reference_counter: InboundReferenceCounter::default(),
->>>>>>> 85b4dc42
         }
     }
 
@@ -614,11 +493,7 @@
     /// Ensure any inbound `PropertyValue` with `same_owner` flag set points to the given `Entity`
     pub fn ensure_inbound_same_owner_rc_is_zero(&self) -> dispatch::Result {
         ensure!(
-<<<<<<< HEAD
-            self.inbound_same_owner_references_count == 0,
-=======
             self.reference_counter.is_same_owner_equal_to_zero(),
->>>>>>> 85b4dc42
             ERROR_ENTITY_RC_DOES_NOT_EQUAL_TO_ZERO
         );
         Ok(())
@@ -652,14 +527,9 @@
 
         // The voucher associated with entity creation for a given class and controller.
         // Is updated whenever an entity is created in a given class by a given controller.
-<<<<<<< HEAD
-        // Constraint is updated by Root, an initial value comes from `Class::default_entity_creation_voucher_upper_bound`.
-        pub EntityCreationVouchers get(entity_creation_vouchers): double_map hasher(blake2_128) T::ClassId, blake2_128(EntityController<T>) => Option<EntityCreationVoucher<T>>;
-=======
         // Constraint is updated by Root, an initial value comes from `ClassPermissions::default_entity_creation_voucher_upper_bound`.
         pub EntityCreationVouchers get(entity_creation_vouchers):
             double_map hasher(blake2_128) T::ClassId, blake2_128(EntityController<T>) => EntityCreationVoucher<T>;
->>>>>>> 85b4dc42
     }
 }
 
@@ -707,12 +577,8 @@
             // Ensure given origin is lead
             ensure_is_lead::<T>(origin)?;
 
-<<<<<<< HEAD
-            let curator_group = Self::ensure_curator_group_existss(&curator_group_id)?;
-=======
             // Ensure CuratorGroup under given curator_group_id exists
             let curator_group = Self::ensure_curator_group_exists(&curator_group_id)?;
->>>>>>> 85b4dc42
 
             // We should previously ensure that curator_group  maintains no classes to be able to remove it
             curator_group.ensure_curator_group_maintains_no_classes()?;
@@ -764,15 +630,8 @@
             curator_id: T::CuratorId,
         ) -> dispatch::Result {
 
-            // Ensure given origin is lead
-            ensure_is_lead::<T>(origin)?;
-
-<<<<<<< HEAD
-            let curator_group = Self::ensure_curator_group_existss(&curator_group_id)?;
-=======
             // Ensure curator group under provided curator_group_id already exist, retrieve corresponding one
             let curator_group = Self::ensure_curator_group_exists(&curator_group_id)?;
->>>>>>> 85b4dc42
 
             // Ensure max number of curators per group limit not reached yet
             curator_group.ensure_max_number_of_curators_limit_not_reached()?;
@@ -801,12 +660,8 @@
             // Ensure given origin is lead
             ensure_is_lead::<T>(origin)?;
 
-<<<<<<< HEAD
-            let curator_group = Self::ensure_curator_group_existss(&curator_group_id)?;
-=======
             // Ensure curator group under provided curator_group_id already exist, retrieve corresponding one
             let curator_group = Self::ensure_curator_group_exists(&curator_group_id)?;
->>>>>>> 85b4dc42
 
             // Ensure curator under provided curator_id is CuratorGroup member
             curator_group.ensure_curator_in_group_exists(&curator_id)?;
@@ -822,6 +677,136 @@
 
             // Trigger event
             Self::deposit_event(RawEvent::CuratorRemoved(curator_group_id, curator_id));
+            Ok(())
+        }
+
+        /// Add curator group under given `curator_group_id` as `Class` maintainer
+        pub fn add_maintainer_to_class(
+            origin,
+            class_id: T::ClassId,
+            curator_group_id: T::CuratorGroupId,
+        ) -> dispatch::Result {
+
+            // Ensure given origin is lead
+            ensure_is_lead::<T>(origin)?;
+
+            // Ensure Class under provided class_id exist, retrieve corresponding one
+            let class = Self::ensure_known_class_id(class_id)?;
+
+            // Ensure CuratorGroup under provided curator_group_id exist, retrieve corresponding one
+            Self::ensure_curator_group_under_given_id_exists(&curator_group_id)?;
+
+            // Ensure the max number of maintainers per Class limit not reached
+            let class_permissions = class.get_permissions_ref();
+
+            // Ensure max number of maintainers per Class constraint satisfied
+            Self::ensure_maintainers_limit_not_reached(class_permissions.get_maintainers())?;
+
+            // Ensure maintainer under provided curator_group_id is not added to the Class maintainers set yet
+            class_permissions.ensure_maintainer_does_not_exist(&curator_group_id)?;
+
+            //
+            // == MUTATION SAFE ==
+            //
+
+            // Insert `curator_group_id` into `maintainers` set, associated with given `Class`
+            <ClassById<T>>::mutate(class_id, |class|
+                class.get_permissions_mut().get_maintainers_mut().insert(curator_group_id)
+            );
+
+            // Increment the number of classes, curator group under given `curator_group_id` maintains
+            <CuratorGroupById<T>>::mutate(curator_group_id, |curator_group| {
+                curator_group.increment_number_of_classes_maintained_count();
+            });
+
+            // Trigger event
+            Self::deposit_event(RawEvent::MaintainerAdded(class_id, curator_group_id));
+            Ok(())
+        }
+
+        /// Remove curator group under given `curator_group_id` from `Class` maintainers set
+        pub fn remove_maintainer_from_class(
+            origin,
+            class_id: T::ClassId,
+            curator_group_id: T::CuratorGroupId,
+        ) -> dispatch::Result {
+
+            // Ensure given origin is lead
+            ensure_is_lead::<T>(origin)?;
+
+            // Ensure Class under given id exists, return corresponding one
+            let class = Self::ensure_known_class_id(class_id)?;
+
+            // Ensure maintainer under provided curator_group_id was previously added
+            // to the maintainers set, associated with corresponding Class
+            class.get_permissions_ref().ensure_maintainer_exists(&curator_group_id)?;
+
+            //
+            // == MUTATION SAFE ==
+            //
+
+            // Remove `curator_group_id` from `maintainers` set, associated with given `Class`
+            <ClassById<T>>::mutate(class_id, |class|
+                class.get_permissions_mut().get_maintainers_mut().remove(&curator_group_id)
+            );
+
+            // Decrement the number of classes, curator group under given `curator_group_id` maintains
+            <CuratorGroupById<T>>::mutate(curator_group_id, |curator_group| {
+                curator_group.decrement_number_of_classes_maintained_count();
+            });
+
+            // Trigger event
+            Self::deposit_event(RawEvent::MaintainerRemoved(class_id, curator_group_id));
+            Ok(())
+        }
+
+        /// Updates or creates new `EntityCreationVoucher` for given `EntityController` with individual limit
+        pub fn update_entity_creation_voucher(
+            origin,
+            class_id: T::ClassId,
+            controller: EntityController<T>,
+            maximum_entities_count: T::EntityId
+        ) -> dispatch::Result {
+
+            // Ensure given origin is lead
+            ensure_is_lead::<T>(origin)?;
+
+            // Ensure Class under given id exists, return corresponding one
+            Self::ensure_known_class_id(class_id)?;
+
+            // Ensure maximum_entities_count does not exceed individual entities creation limit
+            Self::ensure_valid_number_of_class_entities_per_actor_constraint(maximum_entities_count)?;
+
+            // Check voucher existance
+            let voucher_exists = <EntityCreationVouchers<T>>::exists(class_id, &controller);
+
+            //
+            // == MUTATION SAFE ==
+            //
+
+            if voucher_exists {
+
+                // Set new maximum_entities_count limit for selected voucher
+                let mut entity_creation_voucher = Self::entity_creation_vouchers(class_id, &controller);
+
+                entity_creation_voucher.set_maximum_entities_count(maximum_entities_count);
+
+                <EntityCreationVouchers<T>>::insert(class_id, controller.clone(), entity_creation_voucher.clone());
+
+                // Trigger event
+                Self::deposit_event(RawEvent::EntityCreationVoucherUpdated(controller, entity_creation_voucher))
+            } else {
+                // Create new EntityCreationVoucher instance with provided maximum_entities_count
+                let entity_creation_voucher = EntityCreationVoucher::new(maximum_entities_count);
+
+                // Add newly created `EntityCreationVoucher` into `EntityCreationVouchers`
+                // runtime storage under given `class_id`, `controller` key
+                <EntityCreationVouchers<T>>::insert(class_id, controller.clone(), entity_creation_voucher.clone());
+
+                // Trigger event
+                Self::deposit_event(RawEvent::EntityCreationVoucherCreated(controller, entity_creation_voucher));
+            }
+
             Ok(())
         }
 
@@ -835,177 +820,6 @@
             default_entity_creation_voucher_upper_bound: T::EntityId
         ) -> dispatch::Result {
 
-            ensure_is_lead::<T>(origin)?;
-
-            Self::ensure_entities_creation_limits_are_valid(maximum_entities_count, default_entity_creation_voucher_upper_bound)?;
-
-            Self::ensure_class_limit_not_reached()?;
-
-            Self::ensure_class_name_is_valid(&name)?;
-            Self::ensure_class_description_is_valid(&description)?;
-            Self::ensure_class_permissions_are_valid(&class_permissions)?;
-
-            let class_id = Self::next_class_id();
-
-            let class = Class::new(class_permissions, name, description, maximum_entities_count, default_entity_creation_voucher_upper_bound);
-
-            //
-            // == MUTATION SAFE ==
-            //
-
-            // Add new `Class` to runtime storage
-            <ClassById<T>>::insert(&class_id, class);
-
-            // Increment the next class id:
-            <NextClassId<T>>::mutate(|n| *n += T::ClassId::one());
-
-            // Trigger event
-            Self::deposit_event(RawEvent::ClassCreated(class_id));
-            Ok(())
-        }
-
-        /// Add curator group under given `curator_group_id` as `Class` maintainer
-        pub fn add_maintainer_to_class(
-            origin,
-            class_id: T::ClassId,
-            curator_group_id: T::CuratorGroupId,
-        ) -> dispatch::Result {
-
-            // Ensure given origin is lead
-            ensure_is_lead::<T>(origin)?;
-
-            // Ensure Class under provided class_id exist, retrieve corresponding one
-            let class = Self::ensure_known_class_id(class_id)?;
-
-            // Ensure CuratorGroup under provided curator_group_id exist, retrieve corresponding one
-            Self::ensure_curator_group_under_given_id_exists(&curator_group_id)?;
-
-            // Ensure the max number of maintainers per Class limit not reached
-            let class_permissions = class.get_permissions_ref();
-
-            // Ensure max number of maintainers per Class constraint satisfied
-            Self::ensure_maintainers_limit_not_reached(class_permissions.get_maintainers())?;
-
-            // Ensure maintainer under provided curator_group_id is not added to the Class maintainers set yet
-            class_permissions.ensure_maintainer_does_not_exist(&curator_group_id)?;
-
-            //
-            // == MUTATION SAFE ==
-            //
-
-            // Insert `curator_group_id` into `maintainers` set, associated with given `Class`
-            <ClassById<T>>::mutate(class_id, |class|
-                class.get_permissions_mut().get_maintainers_mut().insert(curator_group_id)
-            );
-
-            // Increment the number of classes, curator group under given `curator_group_id` maintains
-            <CuratorGroupById<T>>::mutate(curator_group_id, |curator_group| {
-                curator_group.increment_number_of_classes_maintained_count();
-            });
-
-            // Trigger event
-            Self::deposit_event(RawEvent::MaintainerAdded(class_id, curator_group_id));
-            Ok(())
-        }
-
-        /// Remove curator group under given `curator_group_id` from `Class` maintainers set
-        pub fn remove_maintainer_from_class(
-            origin,
-            class_id: T::ClassId,
-            curator_group_id: T::CuratorGroupId,
-        ) -> dispatch::Result {
-
-            // Ensure given origin is lead
-            ensure_is_lead::<T>(origin)?;
-
-            // Ensure Class under given id exists, return corresponding one
-            let class = Self::ensure_known_class_id(class_id)?;
-
-            // Ensure maintainer under provided curator_group_id was previously added
-            // to the maintainers set, associated with corresponding Class
-            class.get_permissions_ref().ensure_maintainer_exists(&curator_group_id)?;
-
-            //
-            // == MUTATION SAFE ==
-            //
-
-            // Remove `curator_group_id` from `maintainers` set, associated with given `Class`
-            <ClassById<T>>::mutate(class_id, |class|
-                class.get_permissions_mut().get_maintainers_mut().remove(&curator_group_id)
-            );
-
-            // Decrement the number of classes, curator group under given `curator_group_id` maintains
-            <CuratorGroupById<T>>::mutate(curator_group_id, |curator_group| {
-                curator_group.decrement_number_of_classes_maintained_count();
-            });
-
-            // Trigger event
-            Self::deposit_event(RawEvent::MaintainerRemoved(class_id, curator_group_id));
-            Ok(())
-        }
-
-        /// Updates or creates new `EntityCreationVoucher` for given `EntityController` with individual limit
-        pub fn update_entity_creation_voucher(
-            origin,
-            class_id: T::ClassId,
-            controller: EntityController<T>,
-            maximum_entities_count: T::EntityId
-        ) -> dispatch::Result {
-
-            // Ensure given origin is lead
-            ensure_is_lead::<T>(origin)?;
-
-            // Ensure Class under given id exists, return corresponding one
-            Self::ensure_known_class_id(class_id)?;
-
-            // Ensure maximum_entities_count does not exceed individual entities creation limit
-            Self::ensure_valid_number_of_class_entities_per_actor_constraint(maximum_entities_count)?;
-
-            // Check voucher existance
-            let voucher_exists = <EntityCreationVouchers<T>>::exists(class_id, &controller);
-
-            //
-            // == MUTATION SAFE ==
-            //
-
-            if voucher_exists {
-
-                // Set new maximum_entities_count limit for selected voucher
-                let mut entity_creation_voucher = Self::entity_creation_vouchers(class_id, &controller);
-
-                entity_creation_voucher.set_maximum_entities_count(maximum_entities_count);
-
-                <EntityCreationVouchers<T>>::insert(class_id, controller.clone(), entity_creation_voucher.clone());
-
-                // Trigger event
-                Self::deposit_event(RawEvent::EntityCreationVoucherUpdated(controller, entity_creation_voucher))
-            } else {
-                // Create new EntityCreationVoucher instance with provided maximum_entities_count
-                let entity_creation_voucher = EntityCreationVoucher::new(maximum_entities_count);
-
-                // Add newly created `EntityCreationVoucher` into `EntityCreationVouchers`
-                // runtime storage under given `class_id`, `controller` key
-                <EntityCreationVouchers<T>>::insert(class_id, controller.clone(), entity_creation_voucher.clone());
-
-                // Trigger event
-                Self::deposit_event(RawEvent::EntityCreationVoucherCreated(controller, entity_creation_voucher));
-            }
-
-            Ok(())
-        }
-
-<<<<<<< HEAD
-=======
-        /// Create new `Class` with provided parameters
-        pub fn create_class(
-            origin,
-            name: Vec<u8>,
-            description: Vec<u8>,
-            class_permissions: ClassPermissions<T>,
-            maximum_entities_count: T::EntityId,
-            default_entity_creation_voucher_upper_bound: T::EntityId
-        ) -> dispatch::Result {
-
             // Ensure given origin is lead
             ensure_is_lead::<T>(origin)?;
 
@@ -1047,7 +861,6 @@
             Ok(())
         }
 
->>>>>>> 85b4dc42
         /// Update `ClassPermissions` under specific `class_id`
         pub fn update_class_permissions(
             origin,
@@ -1941,31 +1754,6 @@
 }
 
 impl<T: Trait> Module<T> {
-<<<<<<< HEAD
-    /// Increases corresponding `Entity` references count by rc.
-    /// Depends on `same_owner` flag provided
-    fn increase_entity_rcs(entity_id: &T::EntityId, rc: u32, same_owner: bool) {
-        <EntityById<T>>::mutate(entity_id, |entity| {
-            if same_owner {
-                entity.inbound_same_owner_references_count += rc;
-                entity.reference_count += rc
-            } else {
-                entity.reference_count += rc
-            }
-        })
-    }
-
-    /// Decreases corresponding `Entity` references count by rc.
-    /// Depends on `same_owner` flag provided
-    fn decrease_entity_rcs(entity_id: &T::EntityId, rc: u32, same_owner: bool) {
-        <EntityById<T>>::mutate(entity_id, |entity| {
-            if same_owner {
-                entity.inbound_same_owner_references_count -= rc;
-                entity.reference_count -= rc
-            } else {
-                entity.reference_count -= rc
-            }
-=======
     /// Updates corresponding `Entity` `reference_counter` by `reference_counter_delta`.
     fn update_entity_rc(
         entity_id: &T::EntityId,
@@ -1978,7 +1766,6 @@
                 (entity_inbound_rc.total as i32 + reference_counter_delta.total) as u32;
             entity_inbound_rc.same_owner =
                 (entity_inbound_rc.same_owner as i32 + reference_counter_delta.same_owner) as u32;
->>>>>>> 85b4dc42
         })
     }
 
@@ -2172,33 +1959,6 @@
         }
     }
 
-<<<<<<< HEAD
-    /// Fill in `entity_ids_to_increase_rcs` & `entity_ids_to_decrease_rcs`,
-    /// based on entities involved into update process
-    fn fill_in_involved_entity_ids_rcs(
-        new_value: &PropertyValue<T>,
-        current_prop_value: &PropertyValue<T>,
-        same_controller: bool,
-        entity_ids_to_increase_rcs: &mut EntitiesRc<T>,
-        entity_ids_to_decrease_rcs: &mut EntitiesRc<T>,
-    ) {
-        // Retrieve unique entity ids to update rc
-        if let (Some(entities_rc_to_increment_vec), Some(entities_rc_to_decrement_vec)) = (
-            new_value.get_involved_entities(),
-            current_prop_value.get_involved_entities(),
-        ) {
-            let (entities_rc_to_decrement_vec, entities_rc_to_increment_vec): (
-                Vec<T::EntityId>,
-                Vec<T::EntityId>,
-            ) = entities_rc_to_decrement_vec
-                .into_iter()
-                .zip(entities_rc_to_increment_vec.into_iter())
-                // Do not count entity_ids, that should be incremented and decremented simultaneously
-                .filter(|(entity_rc_to_decrement, entity_rc_to_increment)| {
-                    entity_rc_to_decrement != entity_rc_to_increment
-                })
-                .unzip();
-=======
     /// Used to update `entity_permissions` with parameters provided.
     /// Returns updated `entity_permissions` if update performed
     pub fn make_updated_entity_permissions(
@@ -2208,7 +1968,6 @@
     ) -> Option<EntityPermissions<T>> {
         // Used to check if update performed
         let mut updated_entity_permissions = entity_permissions.clone();
->>>>>>> 85b4dc42
 
         if let Some(updated_frozen_for_controller) = updated_frozen_for_controller {
             updated_entity_permissions.set_frozen(updated_frozen_for_controller);
@@ -2536,7 +2295,7 @@
     }
 
     /// Ensure `CuratorGroup` under given id exists, return corresponding one
-    pub fn ensure_curator_group_existss(
+    pub fn ensure_curator_group_exists(
         curator_group_id: &T::CuratorGroupId,
     ) -> Result<CuratorGroup<T>, &'static str> {
         Self::ensure_curator_group_under_given_id_exists(curator_group_id)?;
@@ -2559,12 +2318,8 @@
         curator_groups: &BTreeSet<T::CuratorGroupId>,
     ) -> dispatch::Result {
         for curator_group in curator_groups {
-<<<<<<< HEAD
-            Self::ensure_curator_group_existss(curator_group)?;
-=======
             // Ensure CuratorGroup under given id exists
             Self::ensure_curator_group_exists(curator_group)?;
->>>>>>> 85b4dc42
         }
         Ok(())
     }
