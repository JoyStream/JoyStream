use super::*;
use sp_runtime::traits::Hash;

/// Enum, representing either `StoredValue` or `VecStoredPropertyValue`
#[cfg_attr(feature = "std", derive(Serialize, Deserialize))]
#[derive(Encode, Decode, Clone, PartialEq, Eq, Debug)]
pub enum StoredPropertyValue<T: Trait> {
    Single(StoredValue<T>),
    Vector(VecStoredPropertyValue<T>),
}

<<<<<<< HEAD
impl<T: Trait> OutputPropertyValue<T> {
    /// Returns single property value by reference if `OutputPropertyValue` is Single
    pub fn as_single_value(&self) -> Option<&OutputValue<T>> {
        if let OutputPropertyValue::Single(single_value) = self {
=======
impl<T: Trait> StoredPropertyValue<T> {
    pub fn as_single_value(&self) -> Option<&StoredValue<T>> {
        if let StoredPropertyValue::Single(single_value) = self {
>>>>>>> 1b744b71
            Some(single_value)
        } else {
            None
        }
    }

<<<<<<< HEAD
    /// Returns vector property value by reference if `OutputPropertyValue` is Single
    pub fn as_vec_property_value(&self) -> Option<&VecOutputPropertyValue<T>> {
        if let OutputPropertyValue::Vector(vec_property_value) = self {
=======
    pub fn as_vec_property_value(&self) -> Option<&VecStoredPropertyValue<T>> {
        if let StoredPropertyValue::Vector(vec_property_value) = self {
>>>>>>> 1b744b71
            Some(vec_property_value)
        } else {
            None
        }
    }

<<<<<<< HEAD
    /// Returns vector property value by mutable reference if `OutputPropertyValue` is Single
    pub fn as_vec_property_value_mut(&mut self) -> Option<&mut VecOutputPropertyValue<T>> {
        if let OutputPropertyValue::Vector(vec_property_value) = self {
=======
    pub fn as_vec_property_value_mut(&mut self) -> Option<&mut VecStoredPropertyValue<T>> {
        if let StoredPropertyValue::Vector(vec_property_value) = self {
>>>>>>> 1b744b71
            Some(vec_property_value)
        } else {
            None
        }
    }

    /// Update `Self` with provided `StoredPropertyValue`
    pub fn update(&mut self, mut new_value: Self) {
        if let (Some(vec_property_value), Some(new_vec_property_value)) = (
            self.as_vec_property_value_mut(),
            new_value.as_vec_property_value_mut(),
        ) {
            new_vec_property_value.nonce = vec_property_value.nonce;
        }
        *self = new_value
    }

    /// Retrieve all involved `entity_id`'s, if current `StoredPropertyValue` is reference
    pub fn get_involved_entities(&self) -> Option<Vec<T::EntityId>> {
        match self {
            StoredPropertyValue::Single(single_property_value) => {
                if let Some(entity_id) = single_property_value.get_involved_entity() {
                    Some(vec![entity_id])
                } else {
                    None
                }
            }
            StoredPropertyValue::Vector(vector_property_value) => vector_property_value
                .get_vec_value_ref()
                .get_involved_entities(),
        }
    }

    /// Compute hash from unique property value and its respective property_id
    pub fn compute_unique_hash(&self, property_id: PropertyId) -> T::Hash {
        match self {
            StoredPropertyValue::Single(output_value) => {
                (property_id, output_value).using_encoded(<T as system::Trait>::Hashing::hash)
            }
            StoredPropertyValue::Vector(vector_output_value) => {
                vector_output_value.compute_unique_hash(property_id)
            }
        }
    }
}

impl<T: Trait> Default for StoredPropertyValue<T> {
    fn default() -> Self {
        StoredPropertyValue::Single(StoredValue::default())
    }
}

/// StoredValue enum representation, related to corresponding `SingleStoredPropertyValue` structure
#[cfg_attr(feature = "std", derive(Serialize, Deserialize))]
#[derive(Encode, Decode, Hash, Clone, PartialEq, PartialOrd, Ord, Eq, Debug)]
pub enum StoredValue<T: Trait> {
    Bool(bool),
    Uint16(u16),
    Uint32(u32),
    Uint64(u64),
    Int16(i16),
    Int32(i32),
    Int64(i64),
    Text(Vec<u8>),
    Hash(T::Hash),
    Reference(T::EntityId),
}

impl<T: Trait> Default for StoredValue<T> {
    fn default() -> StoredValue<T> {
        Self::Bool(false)
    }
}

impl<T: Trait> StoredValue<T> {
    /// Retrieve involved `entity_id`, if current `StoredValue` is reference
    pub fn get_involved_entity(&self) -> Option<T::EntityId> {
        if let StoredValue::Reference(entity_id) = self {
            Some(*entity_id)
        } else {
            None
        }
    }
}

/// Consists of `VecStoredPropertyValue` enum representation and `nonce`, used to avoid vector data race update conditions
#[cfg_attr(feature = "std", derive(Serialize, Deserialize))]
#[derive(Encode, Decode, Default, Clone, Debug, PartialEq, Eq)]
pub struct VecStoredPropertyValue<T: Trait> {
    vec_value: VecStoredValue<T>,
    nonce: T::Nonce,
}

impl<T: Trait> VecStoredPropertyValue<T> {
    /// Compute hash from unique vec property value and its respective property_id
    pub fn compute_unique_hash(&self, property_id: PropertyId) -> T::Hash {
        // Do not hash nonce
        (property_id, &self.vec_value).using_encoded(<T as system::Trait>::Hashing::hash)
    }

    /// Increase nonce by 1
    fn increment_nonce(&mut self) -> T::Nonce {
        self.nonce += T::Nonce::one();
        self.nonce
    }

<<<<<<< HEAD
    /// Create new `VecOutputPropertyValue` from `vec value` provided and `nonce`
    pub fn new(vec_value: VecOutputValue<T>, nonce: T::Nonce) -> Self {
=======
    pub fn new(vec_value: VecStoredValue<T>, nonce: T::Nonce) -> Self {
>>>>>>> 1b744b71
        Self { vec_value, nonce }
    }

    /// Retrieve `VecStoredValue`
    pub fn get_vec_value(self) -> VecStoredValue<T> {
        self.vec_value
    }

    /// Retrieve `VecStoredValue` by reference
    pub fn get_vec_value_ref(&self) -> &VecStoredValue<T> {
        &self.vec_value
    }

    fn len(&self) -> usize {
        match &self.vec_value {
            VecStoredValue::Bool(vec) => vec.len(),
            VecStoredValue::Uint16(vec) => vec.len(),
            VecStoredValue::Uint32(vec) => vec.len(),
            VecStoredValue::Uint64(vec) => vec.len(),
            VecStoredValue::Int16(vec) => vec.len(),
            VecStoredValue::Int32(vec) => vec.len(),
            VecStoredValue::Int64(vec) => vec.len(),
            VecStoredValue::Text(vec) => vec.len(),
            VecStoredValue::Hash(vec) => vec.len(),
            VecStoredValue::Reference(vec) => vec.len(),
        }
    }

    /// Clear current `vec_value`
    pub fn clear(&mut self) {
        match &mut self.vec_value {
            VecStoredValue::Bool(vec) => *vec = vec![],
            VecStoredValue::Uint16(vec) => *vec = vec![],
            VecStoredValue::Uint32(vec) => *vec = vec![],
            VecStoredValue::Uint64(vec) => *vec = vec![],
            VecStoredValue::Int16(vec) => *vec = vec![],
            VecStoredValue::Int32(vec) => *vec = vec![],
            VecStoredValue::Int64(vec) => *vec = vec![],
            VecStoredValue::Text(vec) => *vec = vec![],
            VecStoredValue::Hash(vec) => *vec = vec![],
            VecStoredValue::Reference(vec) => *vec = vec![],
        }
    }

    /// Perform removal at given `index_in_property_vec`, increment `nonce`
    pub fn remove_at(&mut self, index_in_property_vec: VecMaxLength) {
        fn remove_at_checked<T>(vec: &mut Vec<T>, index_in_property_vec: VecMaxLength) {
            if (index_in_property_vec as usize) < vec.len() {
                vec.remove(index_in_property_vec as usize);
            }
        }

        match &mut self.vec_value {
            VecStoredValue::Bool(vec) => remove_at_checked(vec, index_in_property_vec),
            VecStoredValue::Uint16(vec) => remove_at_checked(vec, index_in_property_vec),
            VecStoredValue::Uint32(vec) => remove_at_checked(vec, index_in_property_vec),
            VecStoredValue::Uint64(vec) => remove_at_checked(vec, index_in_property_vec),
            VecStoredValue::Int16(vec) => remove_at_checked(vec, index_in_property_vec),
            VecStoredValue::Int32(vec) => remove_at_checked(vec, index_in_property_vec),
            VecStoredValue::Int64(vec) => remove_at_checked(vec, index_in_property_vec),
            VecStoredValue::Text(vec) => remove_at_checked(vec, index_in_property_vec),
            VecStoredValue::Hash(vec) => remove_at_checked(vec, index_in_property_vec),
            VecStoredValue::Reference(vec) => remove_at_checked(vec, index_in_property_vec),
        }

        self.increment_nonce();
    }

    /// Insert provided `StoredValue` at given `index_in_property_vec`, increment `nonce`
    pub fn insert_at(&mut self, index_in_property_vec: VecMaxLength, single_value: StoredValue<T>) {
        fn insert_at<T>(vec: &mut Vec<T>, index_in_property_vec: VecMaxLength, value: T) {
            if (index_in_property_vec as usize) < vec.len() {
                vec.insert(index_in_property_vec as usize, value);
            }
        }

        match (&mut self.vec_value, single_value) {
            (VecStoredValue::Bool(vec), StoredValue::Bool(value)) => {
                insert_at(vec, index_in_property_vec, value)
            }
            (VecStoredValue::Uint16(vec), StoredValue::Uint16(value)) => {
                insert_at(vec, index_in_property_vec, value)
            }
            (VecStoredValue::Uint32(vec), StoredValue::Uint32(value)) => {
                insert_at(vec, index_in_property_vec, value)
            }
            (VecStoredValue::Uint64(vec), StoredValue::Uint64(value)) => {
                insert_at(vec, index_in_property_vec, value)
            }
            (VecStoredValue::Int16(vec), StoredValue::Int16(value)) => {
                insert_at(vec, index_in_property_vec, value)
            }
            (VecStoredValue::Int32(vec), StoredValue::Int32(value)) => {
                insert_at(vec, index_in_property_vec, value)
            }
            (VecStoredValue::Int64(vec), StoredValue::Int64(value)) => {
                insert_at(vec, index_in_property_vec, value)
            }

            // Match by move, when https://github.com/rust-lang/rust/issues/68354 stableize
            (VecStoredValue::Text(vec), StoredValue::Text(ref value)) => {
                insert_at(vec, index_in_property_vec, value.to_owned())
            }
            (VecStoredValue::Reference(vec), StoredValue::Reference(value)) => {
                insert_at(vec, index_in_property_vec, value)
            }
            _ => return,
        }

        self.increment_nonce();
    }

    /// Ensure `VecStoredPropertyValue` nonce is equal to the provided one.
    /// Used to to avoid possible data races, when performing vector specific operations
    pub fn ensure_nonce_equality(&self, new_nonce: T::Nonce) -> Result<(), Error<T>> {
        ensure!(
            self.nonce == new_nonce,
            Error::<T>::PropertyValueVecNoncesDoesNotMatch
        );
        Ok(())
    }

    /// Ensure, provided `index_in_property_vec` is valid index of `VecStoredValue`
    pub fn ensure_index_in_property_vector_is_valid(
        &self,
        index_in_property_vec: VecMaxLength,
    ) -> Result<(), Error<T>> {
        ensure!(
            (index_in_property_vec as usize) <= self.len(),
            Error::<T>::EntityPropertyValueVectorIndexIsOutOfRange
        );

        Ok(())
    }
}

/// Vector value enum representation, related to corresponding `VecStoredPropertyValue` structure
#[cfg_attr(feature = "std", derive(Serialize, Deserialize))]
#[derive(Encode, Decode, Clone, Hash, PartialEq, Eq, PartialOrd, Ord, Debug)]
pub enum VecStoredValue<T: Trait> {
    Bool(Vec<bool>),
    Uint16(Vec<u16>),
    Uint32(Vec<u32>),
    Uint64(Vec<u64>),
    Int16(Vec<i16>),
    Int32(Vec<i32>),
    Int64(Vec<i64>),
    Hash(Vec<T::Hash>),
    Text(Vec<Vec<u8>>),
    Reference(Vec<T::EntityId>),
}

impl<T: Trait> Default for VecStoredValue<T> {
    fn default() -> Self {
        Self::Bool(vec![])
    }
}

impl<T: Trait> VecStoredValue<T> {
    /// Retrieve all involved `entity_id`'s, if current `VecStoredValue` is reference
    pub fn get_involved_entities(&self) -> Option<Vec<T::EntityId>> {
        if let Self::Reference(entity_ids) = self {
            Some(entity_ids.to_owned())
        } else {
            None
        }
    }
}<|MERGE_RESOLUTION|>--- conflicted
+++ resolved
@@ -9,44 +9,28 @@
     Vector(VecStoredPropertyValue<T>),
 }
 
-<<<<<<< HEAD
-impl<T: Trait> OutputPropertyValue<T> {
-    /// Returns single property value by reference if `OutputPropertyValue` is Single
-    pub fn as_single_value(&self) -> Option<&OutputValue<T>> {
-        if let OutputPropertyValue::Single(single_value) = self {
-=======
 impl<T: Trait> StoredPropertyValue<T> {
+    /// Returns single property value by reference if `StoredPropertyValue` is Single
     pub fn as_single_value(&self) -> Option<&StoredValue<T>> {
         if let StoredPropertyValue::Single(single_value) = self {
->>>>>>> 1b744b71
             Some(single_value)
         } else {
             None
         }
     }
 
-<<<<<<< HEAD
-    /// Returns vector property value by reference if `OutputPropertyValue` is Single
-    pub fn as_vec_property_value(&self) -> Option<&VecOutputPropertyValue<T>> {
-        if let OutputPropertyValue::Vector(vec_property_value) = self {
-=======
+    /// Returns vector property value by reference if `StoredPropertyValue` is Single
     pub fn as_vec_property_value(&self) -> Option<&VecStoredPropertyValue<T>> {
         if let StoredPropertyValue::Vector(vec_property_value) = self {
->>>>>>> 1b744b71
             Some(vec_property_value)
         } else {
             None
         }
     }
 
-<<<<<<< HEAD
-    /// Returns vector property value by mutable reference if `OutputPropertyValue` is Single
-    pub fn as_vec_property_value_mut(&mut self) -> Option<&mut VecOutputPropertyValue<T>> {
-        if let OutputPropertyValue::Vector(vec_property_value) = self {
-=======
+    /// Returns vector property value by mutable reference if `StoredPropertyValue` is Single
     pub fn as_vec_property_value_mut(&mut self) -> Option<&mut VecStoredPropertyValue<T>> {
         if let StoredPropertyValue::Vector(vec_property_value) = self {
->>>>>>> 1b744b71
             Some(vec_property_value)
         } else {
             None
@@ -153,12 +137,8 @@
         self.nonce
     }
 
-<<<<<<< HEAD
-    /// Create new `VecOutputPropertyValue` from `vec value` provided and `nonce`
-    pub fn new(vec_value: VecOutputValue<T>, nonce: T::Nonce) -> Self {
-=======
+    /// Create new `VecStoredPropertyValue` from `vec value` provided and `nonce`
     pub fn new(vec_value: VecStoredValue<T>, nonce: T::Nonce) -> Self {
->>>>>>> 1b744b71
         Self { vec_value, nonce }
     }
 
