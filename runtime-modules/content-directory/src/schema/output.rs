--- conflicted
+++ resolved
@@ -1,5 +1,5 @@
 use super::*;
-use runtime_primitives::traits::Hash;
+use sp_runtime::traits::Hash;
 
 /// Enum, representing either `OutputValue` or `VecOutputPropertyValue`
 #[cfg_attr(feature = "std", derive(Serialize, Deserialize))]
@@ -61,11 +61,6 @@
         }
     }
 
-<<<<<<< HEAD
-    /// Make `SimplifiedOutputPropertyValue` from `OutputPropertyValue`
-    pub fn simplify(&self) -> SimplifiedOutputPropertyValue<T> {
-        self.clone().into()
-=======
     /// Compute hash from unique property value and its respective property_id
     pub fn compute_unique_hash(&self, property_id: PropertyId) -> T::Hash {
         match self {
@@ -80,7 +75,6 @@
                     .using_encoded(<T as system::Trait>::Hashing::hash)
             }
         }
->>>>>>> 5623fa85
     }
 }
 
