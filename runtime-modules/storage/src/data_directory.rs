--- conflicted
+++ resolved
@@ -507,7 +507,6 @@
         }
     }
 
-<<<<<<< HEAD
     // Ensure content uploading is not blocked
     fn ensure_uploading_is_not_blocked() -> DispatchResult {
         ensure!(
@@ -517,10 +516,7 @@
         Ok(())
     }
 
-    // Ensure owner quota constraints satisfied, returns total object length and total size delta for this upload.
-=======
     // Ensure owner quota constraints satisfied, returns total object length and total size voucher for this upload.
->>>>>>> b5ece5c9
     fn ensure_owner_quota_constraints_satisfied(
         owner_quota: Quota,
         content: &[ContentParameters<T::ContentId, DataObjectTypeId<T>>],
