--- conflicted
+++ resolved
@@ -164,12 +164,8 @@
 impl working_group::Trait<StorageWorkingGroupInstance> for Test {
     type Event = MetaEvent;
     type MaxWorkerNumberLimit = MaxWorkerNumberLimit;
-<<<<<<< HEAD
-    type StakingHandler = StakingManager<Self, LockId>;
-=======
     type StakingHandler = staking_handler::StakingManager<Self, LockId>;
     type StakingAccountValidator = membership::Module<Test>;
->>>>>>> 77239c78
     type MemberOriginValidator = ();
     type MinUnstakingPeriodLimit = ();
     type RewardPeriod = ();
