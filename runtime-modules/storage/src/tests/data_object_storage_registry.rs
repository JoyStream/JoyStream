#![cfg(test)]

use super::mock::*;

#[test]
fn initial_state() {
    with_default_mock_builder(|| {
        assert_eq!(
            TestDataObjectStorageRegistry::first_relationship_id(),
            TEST_FIRST_RELATIONSHIP_ID
        );
    });
}

#[test]
fn add_relationship_fails_with_invalid_authorization() {
    with_default_mock_builder(|| {
        let (account_id, storage_provider_id) = (2, 2);
        // The content needs to exist - in our mock, that's with the content ID TEST_MOCK_EXISTING_CID
        let res = TestDataObjectStorageRegistry::add_relationship(
            Origin::signed(account_id),
            storage_provider_id,
            TEST_MOCK_EXISTING_CID,
        );
        assert_eq!(res, Err(working_group::Error::WorkerDoesNotExist.into()));
    });
}

#[test]
fn set_relationship_ready_fails_with_invalid_authorization() {
    with_default_mock_builder(|| {
        let (account_id, storage_provider_id) = hire_storage_provider();
        // The content needs to exist - in our mock, that's with the content ID TEST_MOCK_EXISTING_CID
        let res = TestDataObjectStorageRegistry::add_relationship(
            Origin::signed(account_id),
            storage_provider_id,
            TEST_MOCK_EXISTING_CID,
        );
        assert!(res.is_ok());

        let (invalid_account_id, invalid_storage_provider_id) = (2, 2);
        let res = TestDataObjectStorageRegistry::set_relationship_ready(
            Origin::signed(invalid_account_id),
            invalid_storage_provider_id,
            TEST_MOCK_EXISTING_CID,
        );
        assert_eq!(res, Err(working_group::Error::WorkerDoesNotExist.into()));
    });
}

#[test]
fn unset_relationship_ready_fails_with_invalid_authorization() {
    with_default_mock_builder(|| {
        let (account_id, storage_provider_id) = hire_storage_provider();
        // The content needs to exist - in our mock, that's with the content ID TEST_MOCK_EXISTING_CID
        let res = TestDataObjectStorageRegistry::add_relationship(
            Origin::signed(account_id),
            storage_provider_id,
            TEST_MOCK_EXISTING_CID,
        );
        assert!(res.is_ok());

        let (invalid_account_id, invalid_storage_provider_id) = (2, 2);
        let res = TestDataObjectStorageRegistry::unset_relationship_ready(
            Origin::signed(invalid_account_id),
            invalid_storage_provider_id,
            TEST_MOCK_EXISTING_CID,
        );
        assert_eq!(res, Err(working_group::Error::WorkerDoesNotExist.into()));
    });
}

#[test]
fn test_add_relationship() {
    with_default_mock_builder(|| {
        let (account_id, storage_provider_id) = hire_storage_provider();
        // The content needs to exist - in our mock, that's with the content ID TEST_MOCK_EXISTING_CID
        let res = TestDataObjectStorageRegistry::add_relationship(
            Origin::signed(account_id),
            storage_provider_id,
            TEST_MOCK_EXISTING_CID,
        );
        assert_eq!(res, Ok(()));
    });
}

#[test]
fn test_fail_adding_relationship_with_bad_content() {
    with_default_mock_builder(|| {
        let (account_id, storage_provider_id) = hire_storage_provider();
        let res = TestDataObjectStorageRegistry::add_relationship(
            Origin::signed(account_id),
            storage_provider_id,
            24,
        );
        assert!(res.is_err());
    });
}

#[test]
fn test_toggle_ready() {
    with_default_mock_builder(|| {
        let (account_id, storage_provider_id) = hire_storage_provider();
        // Create a DOSR
        let res = TestDataObjectStorageRegistry::add_relationship(
            Origin::signed(account_id),
            storage_provider_id,
            TEST_MOCK_EXISTING_CID,
        );
        assert!(res.is_ok());

        // Grab DOSR ID from event
        let dosr_id = match System::events().last().unwrap().event {
            MetaEvent::data_object_storage_registry(
                data_object_storage_registry::RawEvent::DataObjectStorageRelationshipAdded(
                    dosr_id,
                    _content_id,
                    _account_id,
                ),
            ) => dosr_id,
            _ => 0xdeadbeefu64, // invalid value, unlikely to match
        };
        assert_ne!(dosr_id, 0xdeadbeefu64);

        // Toggling from a different account should fail
        let res = TestDataObjectStorageRegistry::set_relationship_ready(
            Origin::signed(2),
            storage_provider_id,
            dosr_id,
        );
        assert!(res.is_err());

        // Toggling with the wrong ID should fail.
        let res = TestDataObjectStorageRegistry::set_relationship_ready(
            Origin::signed(account_id),
            storage_provider_id,
            dosr_id + 1,
        );
        assert!(res.is_err());

        // Toggling with the correct ID and origin should succeed
        let res = TestDataObjectStorageRegistry::set_relationship_ready(
            Origin::signed(account_id),
            storage_provider_id,
            dosr_id,
        );
        assert!(res.is_ok());
        assert_eq!(
            System::events().last().unwrap().event,
            MetaEvent::data_object_storage_registry(
                data_object_storage_registry::RawEvent::DataObjectStorageRelationshipReadyUpdated(
                    dosr_id, true,
                )
            )
        );
    });
<<<<<<< HEAD
}

#[test]
fn ensure_setting_genesis_storage_working_group_mint_succeeds() {
    with_default_mock_builder(|| {
        let mint_id = <StorageWorkingGroup<Test>>::mint();

        assert!(minting::Mints::<Test>::exists(mint_id));

        let mint = <minting::Module<Test>>::mints(mint_id);
        assert_eq!(mint.capacity(), STORAGE_WORKING_GROUP_MINT_CAPACITY);
    });
}

#[test]
fn ensure_setting_genesis_constraints_succeeds() {
    with_default_mock_builder(|| {
        let default_constraint = common::constraints::InputValidationLengthConstraint::new(
            STORAGE_WORKING_GROUP_CONSTRAINT_MIN,
            STORAGE_WORKING_GROUP_CONSTRAINT_DIFF,
        );
        let opening_text_constraint = <StorageWorkingGroup<Test>>::opening_human_readable_text();
        let worker_text_constraint = <StorageWorkingGroup<Test>>::application_human_readable_text();
        let worker_exit_text_constraint = <StorageWorkingGroup<Test>>::worker_exit_rationale_text();

        assert_eq!(opening_text_constraint, default_constraint);
        assert_eq!(worker_text_constraint, default_constraint);
        assert_eq!(worker_exit_text_constraint, default_constraint);
    });
=======
>>>>>>> daff6fc0
}<|MERGE_RESOLUTION|>--- conflicted
+++ resolved
@@ -154,36 +154,4 @@
             )
         );
     });
-<<<<<<< HEAD
-}
-
-#[test]
-fn ensure_setting_genesis_storage_working_group_mint_succeeds() {
-    with_default_mock_builder(|| {
-        let mint_id = <StorageWorkingGroup<Test>>::mint();
-
-        assert!(minting::Mints::<Test>::exists(mint_id));
-
-        let mint = <minting::Module<Test>>::mints(mint_id);
-        assert_eq!(mint.capacity(), STORAGE_WORKING_GROUP_MINT_CAPACITY);
-    });
-}
-
-#[test]
-fn ensure_setting_genesis_constraints_succeeds() {
-    with_default_mock_builder(|| {
-        let default_constraint = common::constraints::InputValidationLengthConstraint::new(
-            STORAGE_WORKING_GROUP_CONSTRAINT_MIN,
-            STORAGE_WORKING_GROUP_CONSTRAINT_DIFF,
-        );
-        let opening_text_constraint = <StorageWorkingGroup<Test>>::opening_human_readable_text();
-        let worker_text_constraint = <StorageWorkingGroup<Test>>::application_human_readable_text();
-        let worker_exit_text_constraint = <StorageWorkingGroup<Test>>::worker_exit_rationale_text();
-
-        assert_eq!(opening_text_constraint, default_constraint);
-        assert_eq!(worker_text_constraint, default_constraint);
-        assert_eq!(worker_exit_text_constraint, default_constraint);
-    });
-=======
->>>>>>> daff6fc0
 }