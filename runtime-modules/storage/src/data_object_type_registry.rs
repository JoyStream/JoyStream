//! # Data object type registry module
//! Data object type registry module for the Joystream platform allows to set constraints for the
//! data objects. All extrinsics require leader.
//!
//! ## Comments
//!
//! Data object type registry module uses  working group module to authorize actions. Only leader
//! can call extrinsics.
//!
//! ## Supported extrinsics
//!
//! - [register_data_object_type](./struct.Module.html#method.register_data_object_type) - Registers
//! the new data object type.
//! - [update_data_object_type](./struct.Module.html#method.update_data_object_type)- Updates
//! existing data object type.
//! - [activate_data_object_type](./struct.Module.html#method.activate_data_object_type) - Activates
//! existing data object type.
//! - [deactivate_data_object_type](./struct.Module.html#method.deactivate_data_object_type) -
//! Deactivates existing data object type.
//!

use codec::{Codec, Decode, Encode};
use frame_support::dispatch::DispatchError;
use frame_support::weights::Weight;
use frame_support::{decl_error, decl_event, decl_module, decl_storage, Parameter};
use sp_arithmetic::traits::BaseArithmetic;
use sp_runtime::traits::{MaybeSerialize, Member};
use sp_std::vec::Vec;

<<<<<<< HEAD
use crate::StorageWorkingGroupInstance;

use working_group::ensure_origin_is_active_leader;
=======
use common::working_group::WorkingGroupIntegration;
>>>>>>> 3eaecb10

const DEFAULT_TYPE_DESCRIPTION: &str = "Default data object type for audio and video content.";
const DEFAULT_FIRST_DATA_OBJECT_TYPE_ID: u8 = 1;

/// The _Data object type registry_ main _Trait_.
<<<<<<< HEAD
pub trait Trait: frame_system::Trait + working_group::Trait<StorageWorkingGroupInstance> {
=======
pub trait Trait: frame_system::Trait + common::Trait {
>>>>>>> 3eaecb10
    /// _Data object type registry_ event type.
    type Event: From<Event<Self>> + Into<<Self as frame_system::Trait>::Event>;

    /// _Data object type id_ type
    type DataObjectTypeId: Parameter
        + Member
        + BaseArithmetic
        + Codec
        + Default
        + Copy
        + MaybeSerialize
        + PartialEq;

    /// Working group pallet integration.
    type WorkingGroup: common::working_group::WorkingGroupIntegration<Self>;
}

decl_error! {
    /// _Data object type registry_ module predefined errors
    pub enum Error for Module<T: Trait> {
        /// Data Object Type with the given ID not found.
        DataObjectTypeNotFound,

        /// Require root origin in extrinsics
        RequireRootOrigin,
    }
}

/// Contains description and constrains for the data object.
#[derive(Clone, Encode, Decode, PartialEq, Debug)]
pub struct DataObjectType {
    /// Data object description.
    pub description: Vec<u8>,

    /// Active/Disabled flag.
    pub active: bool,
}

impl Default for DataObjectType {
    fn default() -> Self {
        DataObjectType {
            description: DEFAULT_TYPE_DESCRIPTION.as_bytes().to_vec(),
            active: true,
        }
    }
}

decl_storage! {
    trait Store for Module<T: Trait> as DataObjectTypeRegistry {
        /// Data object type ids should start at this value.
        pub FirstDataObjectTypeId get(fn first_data_object_type_id)
            config(first_data_object_type_id): T::DataObjectTypeId =
                T::DataObjectTypeId::from(DEFAULT_FIRST_DATA_OBJECT_TYPE_ID);

        /// Provides id counter for the data object types.
        pub NextDataObjectTypeId get(fn next_data_object_type_id) build(|config: &GenesisConfig<T>|
            config.first_data_object_type_id): T::DataObjectTypeId =
                T::DataObjectTypeId::from(DEFAULT_FIRST_DATA_OBJECT_TYPE_ID);

        /// Mapping of Data object types.
        pub DataObjectTypes get(fn data_object_types): map hasher(blake2_128_concat)
            T::DataObjectTypeId => Option<DataObjectType>;
    }
}

decl_event! {
    /// _Data object type registry_ events
    pub enum Event<T> where
        <T as Trait>::DataObjectTypeId {
        /// Emits on the data object type registration.
        /// Params:
        /// - Id of the new data object type.
        DataObjectTypeRegistered(DataObjectTypeId),

        /// Emits on the data object type update.
        /// Params:
        /// - Id of the updated data object type.
        DataObjectTypeUpdated(DataObjectTypeId),
    }
}

decl_module! {
    /// _Data object type registry_ substrate module.
    pub struct Module<T: Trait> for enum Call where origin: T::Origin {
        /// Default deposit_event() handler
        fn deposit_event() = default;

        /// Predefined errors
        type Error = Error<T>;

        fn on_initialize() -> Weight{
            // Create a default data object type if it was not created yet.
            if !<DataObjectTypes<T>>::contains_key(Self::first_data_object_type_id()) {
                let do_type: DataObjectType = DataObjectType::default();
                let new_type_id = Self::next_data_object_type_id();

                <DataObjectTypes<T>>::insert(new_type_id, do_type);
                <NextDataObjectTypeId<T>>::mutate(|n| { *n += T::DataObjectTypeId::from(1); });
            }

            10_000_000 //TODO: adjust weight
        }

        /// Registers the new data object type. Requires leader privileges.
        #[weight = 10_000_000] // TODO: adjust weight
        pub fn register_data_object_type(origin, data_object_type: DataObjectType) {
<<<<<<< HEAD
            ensure_origin_is_active_leader::<T, StorageWorkingGroupInstance>(origin)?;
=======
            T::WorkingGroup::ensure_leader_origin(origin)?;
>>>>>>> 3eaecb10

            let new_do_type_id = Self::next_data_object_type_id();
            let do_type: DataObjectType = DataObjectType {
                description: data_object_type.description.clone(),
                active: data_object_type.active,
            };

            //
            // == MUTATION SAFE ==
            //

            <DataObjectTypes<T>>::insert(new_do_type_id, do_type);
            <NextDataObjectTypeId<T>>::mutate(|n| { *n += T::DataObjectTypeId::from(1); });

            Self::deposit_event(RawEvent::DataObjectTypeRegistered(new_do_type_id));
        }

        /// Updates existing data object type. Requires leader privileges.
        #[weight = 10_000_000] // TODO: adjust weight
<<<<<<< HEAD
        pub fn update_data_object_type(origin, id: T::DataObjectTypeId, data_object_type: DataObjectType) {
            ensure_origin_is_active_leader::<T, StorageWorkingGroupInstance>(origin)?;
=======
        pub fn update_data_object_type(
            origin,
            id: T::DataObjectTypeId,
            data_object_type: DataObjectType
        ) {
            T::WorkingGroup::ensure_leader_origin(origin)?;
>>>>>>> 3eaecb10

            let mut do_type = Self::ensure_data_object_type(id)?;

            do_type.description = data_object_type.description.clone();
            do_type.active = data_object_type.active;

            //
            // == MUTATION SAFE ==
            //

            <DataObjectTypes<T>>::insert(id, do_type);

            Self::deposit_event(RawEvent::DataObjectTypeUpdated(id));
        }

        /// Activates existing data object type. Requires leader privileges.
        #[weight = 10_000_000] // TODO: adjust weight
        pub fn activate_data_object_type(origin, id: T::DataObjectTypeId) {
<<<<<<< HEAD
            ensure_origin_is_active_leader::<T, StorageWorkingGroupInstance>(origin)?;
=======
            T::WorkingGroup::ensure_leader_origin(origin)?;
>>>>>>> 3eaecb10

            let mut do_type = Self::ensure_data_object_type(id)?;

            do_type.active = true;

            //
            // == MUTATION SAFE ==
            //

            <DataObjectTypes<T>>::insert(id, do_type);

            Self::deposit_event(RawEvent::DataObjectTypeUpdated(id));
        }

        /// Deactivates existing data object type. Requires leader privileges.
        #[weight = 10_000_000] // TODO: adjust weight
        pub fn deactivate_data_object_type(origin, id: T::DataObjectTypeId) {
<<<<<<< HEAD
            ensure_origin_is_active_leader::<T, StorageWorkingGroupInstance>(origin)?;
=======
            T::WorkingGroup::ensure_leader_origin(origin)?;
>>>>>>> 3eaecb10

            let mut do_type = Self::ensure_data_object_type(id)?;

            do_type.active = false;

            //
            // == MUTATION SAFE ==
            //

            <DataObjectTypes<T>>::insert(id, do_type);

            Self::deposit_event(RawEvent::DataObjectTypeUpdated(id));
        }
    }
}

impl<T: Trait> Module<T> {
    fn ensure_data_object_type(id: T::DataObjectTypeId) -> Result<DataObjectType, DispatchError> {
        Self::data_object_types(&id).ok_or_else(|| Error::<T>::DataObjectTypeNotFound.into())
    }
}

/// Active data object type validator trait.
pub trait IsActiveDataObjectType<T: Trait> {
    /// Ensures that data object type with given id is active.
    fn is_active_data_object_type(id: &T::DataObjectTypeId) -> bool;
}

impl<T: Trait> IsActiveDataObjectType<T> for Module<T> {
    fn is_active_data_object_type(id: &T::DataObjectTypeId) -> bool {
        match Self::ensure_data_object_type(*id) {
            Ok(do_type) => do_type.active,
            Err(_err) => false,
        }
    }
}<|MERGE_RESOLUTION|>--- conflicted
+++ resolved
@@ -27,23 +27,13 @@
 use sp_runtime::traits::{MaybeSerialize, Member};
 use sp_std::vec::Vec;
 
-<<<<<<< HEAD
-use crate::StorageWorkingGroupInstance;
-
-use working_group::ensure_origin_is_active_leader;
-=======
 use common::working_group::WorkingGroupIntegration;
->>>>>>> 3eaecb10
 
 const DEFAULT_TYPE_DESCRIPTION: &str = "Default data object type for audio and video content.";
 const DEFAULT_FIRST_DATA_OBJECT_TYPE_ID: u8 = 1;
 
 /// The _Data object type registry_ main _Trait_.
-<<<<<<< HEAD
-pub trait Trait: frame_system::Trait + working_group::Trait<StorageWorkingGroupInstance> {
-=======
 pub trait Trait: frame_system::Trait + common::Trait {
->>>>>>> 3eaecb10
     /// _Data object type registry_ event type.
     type Event: From<Event<Self>> + Into<<Self as frame_system::Trait>::Event>;
 
@@ -150,11 +140,7 @@
         /// Registers the new data object type. Requires leader privileges.
         #[weight = 10_000_000] // TODO: adjust weight
         pub fn register_data_object_type(origin, data_object_type: DataObjectType) {
-<<<<<<< HEAD
-            ensure_origin_is_active_leader::<T, StorageWorkingGroupInstance>(origin)?;
-=======
-            T::WorkingGroup::ensure_leader_origin(origin)?;
->>>>>>> 3eaecb10
+            T::WorkingGroup::ensure_leader_origin(origin)?;
 
             let new_do_type_id = Self::next_data_object_type_id();
             let do_type: DataObjectType = DataObjectType {
@@ -174,17 +160,12 @@
 
         /// Updates existing data object type. Requires leader privileges.
         #[weight = 10_000_000] // TODO: adjust weight
-<<<<<<< HEAD
-        pub fn update_data_object_type(origin, id: T::DataObjectTypeId, data_object_type: DataObjectType) {
-            ensure_origin_is_active_leader::<T, StorageWorkingGroupInstance>(origin)?;
-=======
         pub fn update_data_object_type(
             origin,
             id: T::DataObjectTypeId,
             data_object_type: DataObjectType
         ) {
             T::WorkingGroup::ensure_leader_origin(origin)?;
->>>>>>> 3eaecb10
 
             let mut do_type = Self::ensure_data_object_type(id)?;
 
@@ -203,11 +184,7 @@
         /// Activates existing data object type. Requires leader privileges.
         #[weight = 10_000_000] // TODO: adjust weight
         pub fn activate_data_object_type(origin, id: T::DataObjectTypeId) {
-<<<<<<< HEAD
-            ensure_origin_is_active_leader::<T, StorageWorkingGroupInstance>(origin)?;
-=======
-            T::WorkingGroup::ensure_leader_origin(origin)?;
->>>>>>> 3eaecb10
+            T::WorkingGroup::ensure_leader_origin(origin)?;
 
             let mut do_type = Self::ensure_data_object_type(id)?;
 
@@ -225,11 +202,7 @@
         /// Deactivates existing data object type. Requires leader privileges.
         #[weight = 10_000_000] // TODO: adjust weight
         pub fn deactivate_data_object_type(origin, id: T::DataObjectTypeId) {
-<<<<<<< HEAD
-            ensure_origin_is_active_leader::<T, StorageWorkingGroupInstance>(origin)?;
-=======
-            T::WorkingGroup::ensure_leader_origin(origin)?;
->>>>>>> 3eaecb10
+            T::WorkingGroup::ensure_leader_origin(origin)?;
 
             let mut do_type = Self::ensure_data_object_type(id)?;
 
