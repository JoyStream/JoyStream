[package]
name = 'pallet-storage'
version = '4.0.0'
authors = ['Joystream contributors']
edition = '2018'

[dependencies]
serde = { version = "1.0.101", optional = true, features = ["derive"] }
codec = { package = 'parity-scale-codec', version = '1.3.4', default-features = false, features = ['derive'] }
sp-std = { package = 'sp-std', default-features = false, git = 'https://github.com/paritytech/substrate.git', rev = 'a200cdb93c6af5763b9c7bf313fa708764ac88ca'}
frame-support = { package = 'frame-support', default-features = false, git = 'https://github.com/paritytech/substrate.git', rev = 'a200cdb93c6af5763b9c7bf313fa708764ac88ca'}
frame-system = { package = 'frame-system', default-features = false, git = 'https://github.com/paritytech/substrate.git', rev = 'a200cdb93c6af5763b9c7bf313fa708764ac88ca'}
sp-arithmetic = { package = 'sp-arithmetic', default-features = false, git = 'https://github.com/paritytech/substrate.git', rev = 'a200cdb93c6af5763b9c7bf313fa708764ac88ca'}
sp-runtime = { package = 'sp-runtime', default-features = false, git = 'https://github.com/paritytech/substrate.git', rev = 'a200cdb93c6af5763b9c7bf313fa708764ac88ca'}
pallet-timestamp = { package = 'pallet-timestamp', default-features = false, git = 'https://github.com/paritytech/substrate.git', rev = 'a200cdb93c6af5763b9c7bf313fa708764ac88ca'}
working-group = { package = 'pallet-working-group', default-features = false, path = '../working-group'}
common = { package = 'pallet-common', default-features = false, path = '../common'}

[dev-dependencies]
sp-io = { package = 'sp-io', default-features = false, git = 'https://github.com/paritytech/substrate.git', rev = 'a200cdb93c6af5763b9c7bf313fa708764ac88ca'}
sp-core = { package = 'sp-core', default-features = false, git = 'https://github.com/paritytech/substrate.git', rev = 'a200cdb93c6af5763b9c7bf313fa708764ac88ca'}
balances = { package = 'pallet-balances', default-features = false, git = 'https://github.com/paritytech/substrate.git', rev = 'a200cdb93c6af5763b9c7bf313fa708764ac88ca'}
minting = { package = 'pallet-token-mint', default-features = false, path = '../token-minting'}
recurringrewards = { package = 'pallet-recurring-reward', default-features = false, path = '../recurring-reward'}
<<<<<<< HEAD
staking-handler = { package = 'pallet-staking-handler', default-features = false, path = '../staking-handler'}
=======
staking-handler = { package = 'staking-handler', default-features = false, path = '../staking-handler'}
membership = { package = 'pallet-membership', default-features = false, path = '../membership'}
>>>>>>> f749f63b

[features]
default = ['std']
std = [
	'serde',
	'codec/std',
	'sp-std/std',
	'frame-support/std',
	'frame-system/std',
	'sp-arithmetic/std',
	'sp-runtime/std',
	'pallet-timestamp/std',
	'working-group/std',
	'common/std',
]<|MERGE_RESOLUTION|>--- conflicted
+++ resolved
@@ -22,12 +22,8 @@
 balances = { package = 'pallet-balances', default-features = false, git = 'https://github.com/paritytech/substrate.git', rev = 'a200cdb93c6af5763b9c7bf313fa708764ac88ca'}
 minting = { package = 'pallet-token-mint', default-features = false, path = '../token-minting'}
 recurringrewards = { package = 'pallet-recurring-reward', default-features = false, path = '../recurring-reward'}
-<<<<<<< HEAD
 staking-handler = { package = 'pallet-staking-handler', default-features = false, path = '../staking-handler'}
-=======
-staking-handler = { package = 'staking-handler', default-features = false, path = '../staking-handler'}
 membership = { package = 'pallet-membership', default-features = false, path = '../membership'}
->>>>>>> f749f63b
 
 [features]
 default = ['std']
