// Copyright 2017-2019 Parity Technologies (UK) Ltd.

// This is distributed in the hope that it will be useful,
// but WITHOUT ANY WARRANTY; without even the implied warranty of
// MERCHANTABILITY or FITNESS FOR A PARTICULAR PURPOSE.  See the
// GNU General Public License for more details.

// You should have received a copy of the GNU General Public License
// along with Substrate.  If not, see <http://www.gnu.org/licenses/>.

// Copyright 2019 Joystream Contributors

//! # Runtime Example Module
//!
//! <!-- Original author of paragraph: @gavofyork -->
//! The Example: A simple example of a runtime module demonstrating
//! concepts, APIs and structures common to most runtime modules.
//!
//! Run `cargo doc --package runtime-example-module --open` to view this module's documentation.
//!
//! ### Documentation Template:<br>
//! Add heading with custom module name
//!
//! # <INSERT_CUSTOM_MODULE_NAME> Module
//!
//! Add simple description
//!
//! Include the following links that shows what trait needs to be implemented to use the module
//! and the supported dispatchables that are documented in the Call enum.
//!
//! - [`<INSERT_CUSTOM_MODULE_NAME>::Trait`](./trait.Trait.html)
//! - [`Call`](./enum.Call.html)
//! - [`Module`](./struct.Module.html)
//!
//! ## Overview
//!
//! <!-- Original author of paragraph: Various. See https://github.com/paritytech/substrate-developer-hub/issues/44 -->
//! Short description of module purpose.
//! Links to Traits that should be implemented.
//! What this module is for.
//! What functionality the module provides.
//! When to use the module (use case examples).
//! How it is used.
//! Inputs it uses and the source of each input.
//! Outputs it produces.
//!
//! <!-- Original author of paragraph: @Kianenigma in PR https://github.com/paritytech/substrate/pull/1951 -->
//! <!-- and comment https://github.com/paritytech/substrate-developer-hub/issues/44#issuecomment-471982710 -->
//!
//! ## Terminology
//!
//! Add terminology used in the custom module. Include concepts, storage items, or actions that you think
//! deserve to be noted to give context to the rest of the documentation or module usage. The author needs to
//! use some judgment about what is included. We don't want a list of every storage item nor types - the user
//! can go to the code for that. For example, "transfer fee" is obvious and should not be included, but
//! "free balance" and "reserved balance" should be noted to give context to the module.
//! Please do not link to outside resources. The reference docs should be the ultimate source of truth.
//!
//! <!-- Original author of heading: @Kianenigma in PR https://github.com/paritytech/substrate/pull/1951 -->
//!
//! ## Goals
//!
//! Add goals that the custom module is designed to achieve.
//!
//! <!-- Original author of heading: @Kianenigma in PR https://github.com/paritytech/substrate/pull/1951 -->
//!
//! ### Scenarios
//!
//! <!-- Original author of paragraph: @Kianenigma. Based on PR https://github.com/paritytech/substrate/pull/1951 -->
//!
//! #### <INSERT_SCENARIO_NAME>
//!
//! Describe requirements prior to interacting with the custom module.
//! Describe the process of interacting with the custom module for this scenario and public API functions used.
//!
//! ## Interface
//!
//! ### Supported Origins
//!
//! What origins are used and supported in this module (root, signed, inherent)
//! i.e. root when `ensure_root` used
//! i.e. inherent when `ensure_inherent` used
//! i.e. signed when `ensure_signed` used
//!
//! `inherent` <INSERT_DESCRIPTION>
//!
//! <!-- Original author of paragraph: @Kianenigma in comment -->
//! <!-- https://github.com/paritytech/substrate-developer-hub/issues/44#issuecomment-471982710 -->
//!
//! ### Types
//!
//! Type aliases. Include any associated types and where the user would typically define them.
//!
//! `ExampleType` <INSERT_DESCRIPTION>
//!
//! <!-- Original author of paragraph: ??? -->
//!
//!
//! ### Dispatchable Functions
//!
//! <!-- Original author of paragraph: @AmarRSingh & @joepetrowski -->
//!
//! // A brief description of dispatchable functions and a link to the rustdoc with their actual documentation.
//!
//! <b>MUST</b> have link to Call enum
//! <b>MUST</b> have origin information included in function doc
//! <b>CAN</b> have more info up to the user
//!
//! ### Public Functions
//!
//! <!-- Original author of paragraph: @joepetrowski -->
//!
//! A link to the rustdoc and any notes about usage in the module, not for specific functions.
//! For example, in the balances module: "Note that when using the publicly exposed functions,
//! you (the runtime developer) are responsible for implementing any necessary checks
//! (e.g. that the sender is the signer) before calling a function that will affect storage."
//!
//! <!-- Original author of paragraph: @AmarRSingh -->
//!
//! It is up to the writer of the respective module (with respect to how much information to provide).
//!
//! #### Public Inspection functions - Immutable (getters)
//!
//! Insert a subheading for each getter function signature
//!
//! ##### `example_getter_name()`
//!
//! What it returns
//! Why, when, and how often to call it
//! When it could panic or error
//! When safety issues to consider
//!
//! #### Public Mutable functions (changing state)
//!
//! Insert a subheading for each setter function signature
//!
//! ##### `example_setter_name(origin, parameter_name: T::ExampleType)`
//!
//! What state it changes
//! Why, when, and how often to call it
//! When it could panic or error
//! When safety issues to consider
//! What parameter values are valid and why
//!
//! ### Storage Items
//!
//! Explain any storage items included in this module
//!
//! ### Digest Items
//!
//! Explain any digest items included in this module
//!
//! ### Inherent Data
//!
//! Explain what inherent data (if any) is defined in the module and any other related types
//!
//! ### Events:
//!
//! Insert events for this module if any
//!
//! ### Errors:
//!
//! Explain what generates errors
//!
//! ## Usage
//!
//! Insert 2-3 examples of usage and code snippets that show how to use <INSERT_CUSTOM_MODULE_NAME> module in a custom module.
//!
//! ### Prerequisites
//!
//! Show how to include necessary imports for <INSERT_CUSTOM_MODULE_NAME> and derive
//! your module configuration trait with the `INSERT_CUSTOM_MODULE_NAME` trait.
//!
//! ```rust
//! // use <INSERT_CUSTOM_MODULE_NAME>;
//!
//! // pub trait Trait: <INSERT_CUSTOM_MODULE_NAME>::Trait { }
//! ```
//!
//! ### Simple Code Snippet
//!
//! Show a simple example (e.g. how to query a public getter function of <INSERT_CUSTOM_MODULE_NAME>)
//!
//! ## Genesis Config
//!
//! <!-- Original author of paragraph: @joepetrowski -->
//!
//! ## Dependencies
//!
//! Dependencies on other SRML modules and the genesis config should be mentioned,
//! but not the Rust Standard Library.
//! Genesis configuration modifications that may be made to incorporate this module
//! Interaction with other modules
//!
//! <!-- Original author of heading: @AmarRSingh -->
//!
//! ## Related Modules
//!
//! Interaction with other modules in the form of a bullet point list
//!
//! ## References
//!
//! <!-- Original author of paragraph: @joepetrowski -->
//!
//! Links to reference material, if applicable. For example, Phragmen, W3F research, etc.
//! that the implementation is based on.

// Ensure we're `no_std` when compiling for Wasm.
#![cfg_attr(not(feature = "std"), no_std)]
#![allow(clippy::type_complexity)]

#[cfg(feature = "std")]
use serde_derive::{Deserialize, Serialize};

use codec::{Codec, Decode, Encode};
use rstd::prelude::*;
pub use runtime_io::clear_prefix;
use runtime_primitives::traits::{MaybeSerialize, Member, One, SimpleArithmetic};
use srml_support::{
    decl_event, decl_module, decl_storage, dispatch, ensure, traits::Get, Parameter,
};

mod mock;
mod tests;

pub trait Trait: system::Trait + timestamp::Trait + Sized {
    type Event: From<Event<Self>> + Into<<Self as system::Trait>::Event>;
    type ForumUserId: Parameter
        + Member
        + SimpleArithmetic
        + Codec
        + Default
        + Copy
        + MaybeSerialize
        + PartialEq;

    type ModeratorId: Parameter
        + Member
        + SimpleArithmetic
        + Codec
        + Default
        + Copy
        + MaybeSerialize
        + PartialEq;

    type CategoryId: Parameter
        + Member
        + SimpleArithmetic
        + Codec
        + Default
        + Copy
        + MaybeSerialize
        + PartialEq
        + From<u64>
        + Into<u64>;

    type ThreadId: Parameter
        + Member
        + SimpleArithmetic
        + Codec
        + Default
        + Copy
        + MaybeSerialize
        + PartialEq
        + From<u64>
        + Into<u64>;

    type PostId: Parameter
        + Member
        + SimpleArithmetic
        + Codec
        + Default
        + Copy
        + MaybeSerialize
        + PartialEq
        + From<u64>
        + Into<u64>;

    type MaxCategoryDepth: Get<u64>;

    fn is_lead(account_id: &<Self as system::Trait>::AccountId) -> bool;
    fn is_forum_member(
        account_id: &<Self as system::Trait>::AccountId,
        forum_user_id: &Self::ForumUserId,
    ) -> bool;
    fn is_moderator(account_id: &Self::AccountId, moderator_id: &Self::ModeratorId) -> bool;

    fn calculate_hash(text: &[u8]) -> Self::Hash;
}

/*
 * MOVE ALL OF THESE OUT TO COMMON LATER
 */

/// Length constraint for input validation
#[cfg_attr(feature = "std", derive(Serialize, Deserialize, Debug))]
#[derive(Encode, Decode, Default, Clone, PartialEq, Eq)]
pub struct InputValidationLengthConstraint {
    /// Minimum length
    pub min: u16,

    /// Difference between minimum length and max length.
    /// While having max would have been more direct, this
    /// way makes max < min unrepresentable semantically,
    /// which is safer.
    pub max_min_diff: u16,
}

impl InputValidationLengthConstraint {
    /// Helper for computing max
    pub fn max(&self) -> u16 {
        self.min + self.max_min_diff
    }

    pub fn ensure_valid(
        &self,
        len: usize,
        too_short_msg: &'static str,
        too_long_msg: &'static str,
    ) -> Result<(), &'static str> {
        let length = len as u16;
        if length < self.min {
            Err(too_short_msg)
        } else if length > self.max() {
            Err(too_long_msg)
        } else {
            Ok(())
        }
    }
}

/// Error about users
const ERROR_ORIGIN_NOT_FORUM_LEAD: &str = "Origin not forum lead.";
const ERROR_FORUM_USER_ID_NOT_MATCH_ACCOUNT: &str = "Forum user id not match its account.";
const ERROR_MODERATOR_ID_NOT_MATCH_ACCOUNT: &str = "Moderator id not match its account.";

// Errors about thread.
const ERROR_ACCOUNT_DOES_NOT_MATCH_THREAD_AUTHOR: &str = "Thread not authored by the given user.";
const ERROR_THREAD_DOES_NOT_EXIST: &str = "Thread does not exist";

// Errors about post.
const ERROR_POST_DOES_NOT_EXIST: &str = "Post does not exist.";
const ERROR_ACCOUNT_DOES_NOT_MATCH_POST_AUTHOR: &str = "Account does not match post author.";

// Errors about category.
const ERROR_CATEGORY_NOT_BEING_UPDATED: &str = "Category not being updated.";
const ERROR_MODERATOR_MODERATE_CATEGORY: &str = "Moderator can not moderate category.";
const ERROR_ANCESTOR_CATEGORY_IMMUTABLE: &str =
    "Ancestor category immutable, i.e. deleted or archived";
const ERROR_MAX_VALID_CATEGORY_DEPTH_EXCEEDED: &str = "Maximum valid category depth exceeded.";
const ERROR_CATEGORY_DOES_NOT_EXIST: &str = "Category does not exist.";

// Errors about poll.
const ERROR_POLL_ALTERNATIVES_TOO_SHORT: &str = "Poll items number too short.";
const ERROR_POLL_ALTERNATIVES_TOO_LONG: &str = "Poll items number too long.";
const ERROR_POLL_NOT_EXIST: &str = "Poll not exist.";
const ERROR_POLL_TIME_SETTING: &str = "Poll date setting is wrong.";
const ERROR_POLL_DATA: &str = "Poll data committed is wrong.";
const ERROR_POLL_COMMIT_EXPIRED: &str = "Poll data committed after poll expired.";

// Error data migration
const ERROR_DATA_MIGRATION_NOT_DONE: &str = "data migration not done yet.";

//use srml_support::storage::*;
//use sr_io::{StorageOverlay, ChildrenStorageOverlay};
//#[cfg(feature = "std")]
//use runtime_io::{StorageOverlay, ChildrenStorageOverlay};
//#[cfg(any(feature = "std", test))]
//use sr_primitives::{StorageOverlay, ChildrenStorageOverlay};

use system::ensure_signed;

/// Represents a revision of the text of a Post
#[cfg_attr(feature = "std", derive(Serialize, Deserialize, Debug))]
#[derive(Encode, Decode, Default, Clone, PartialEq, Eq)]
pub struct PostTextChange<Hash> {
    /// Text that expired
    pub text_hash: Hash,
}

/// Represents a reaction to a post
#[cfg_attr(feature = "std", derive(Serialize, Deserialize))]
#[derive(Encode, Decode, Clone, PartialEq, Eq, Copy, Debug)]
pub enum PostReaction {
    /// No any reaction
    NonReacton,

    /// Thumb up to a post
    ThumbUp,

    /// Thumb down to a post
    ThumbDown,

    /// Like a post
    Like,
}

/// Implement default trait for PostReaction
impl Default for PostReaction {
    /// Set default value for PostReaction
    fn default() -> PostReaction {
        Self::NonReacton
    }
}

/// Represents all poll alternatives and vote count for each one
#[cfg_attr(feature = "std", derive(Serialize, Deserialize))]
#[derive(Encode, Decode, Clone, PartialEq, Eq, Debug)]
pub struct PollAlternative<Hash> {
    /// hash of alternative description
    pub alternative_text_hash: Hash,

    /// Vote count for the alternative
    pub vote_count: u32,
}

/// Represents a poll
#[cfg_attr(feature = "std", derive(Serialize, Deserialize))]
#[derive(Encode, Decode, Clone, PartialEq, Eq, Debug)]
pub struct Poll<Timestamp, Hash> {
    /// hash of description
    pub description_hash: Hash,

    /// timestamp of poll end
    pub end_time: Timestamp,

    /// Alternative description and count
    pub poll_alternatives: Vec<PollAlternative<Hash>>,
}

/// Represents a thread post
#[cfg_attr(feature = "std", derive(Serialize, Deserialize, Debug))]
#[derive(Encode, Decode, Default, Clone, PartialEq, Eq)]
pub struct Post<ForumUserId, ThreadId, Hash> {
    /// Id of thread to which this post corresponds.
    pub thread_id: ThreadId,

    /// Hash of current text
    pub text_hash: Hash,

    /// Author of post.
    pub author_id: ForumUserId,
}

/// Represents a thread
#[cfg_attr(feature = "std", derive(Serialize, Deserialize, Debug))]
#[derive(Encode, Decode, Default, Clone, PartialEq, Eq)]
pub struct Thread<ForumUserId, CategoryId, Moment, Hash> {
    /// Title hash
    pub title_hash: Hash,

    /// Category in which this thread lives
    pub category_id: CategoryId,

    /// Author of post.
    pub author_id: ForumUserId,

    /// poll description.
    pub poll: Option<Poll<Moment, Hash>>,
}

/// Represents a category
#[cfg_attr(feature = "std", derive(Serialize, Deserialize, Debug))]
#[derive(Encode, Decode, Default, Clone, PartialEq, Eq)]
pub struct Category<CategoryId, ThreadId, Hash> {
    /// Category identifier
    pub id: CategoryId,

    /// Title
    pub title_hash: Hash,

    /// Description
    pub description_hash: Hash,

    /// Whether category is archived.
    pub archived: bool,

    /// Number of subcategories, needed for emptiness checks when trying to delete category
    pub num_direct_subcategories: u32,

    // Number of threads in category, needed for emptiness checks when trying to delete category
    pub num_direct_threads: u32,

    /// Parent category, if child of another category, otherwise this category is a root category
    pub parent_category_id: Option<CategoryId>,

    /// Sticky threads list
    pub sticky_thread_ids: Vec<ThreadId>,
}

/// Represents a sequence of categories which have child-parent relatioonship
/// where last element is final ancestor, or root, in the context of the category tree.
type CategoryTreePath<CategoryId, ThreadId, Hash> = Vec<Category<CategoryId, ThreadId, Hash>>;

// TODO: remove when this issue is solved https://github.com/rust-lang/rust-clippy/issues/3381
// temporary type for functions argument
type CategoryTreePathArg<CategoryId, ThreadId, Hash> = [Category<CategoryId, ThreadId, Hash>];

decl_storage! {
    trait Store for Module<T: Trait> as Forum_1_1 {
        /// Map category identifier to corresponding category.
        pub CategoryById get(category_by_id) config(): map T::CategoryId => Category<T::CategoryId, T::ThreadId, T::Hash>;

        /// Category identifier value to be used for the next Category created.
        pub NextCategoryId get(next_category_id) config(): T::CategoryId;

        /// Map thread identifier to corresponding thread.
        pub ThreadById get(thread_by_id) config(): double_map T::CategoryId, blake2_256(T::ThreadId) => Thread<T::ForumUserId, T::CategoryId, T::Moment, T::Hash>;

        /// Thread identifier value to be used for next Thread in threadById.
        pub NextThreadId get(next_thread_id) config(): T::ThreadId;

        /// Map post identifier to corresponding post.
        pub PostById get(post_by_id) config(): double_map T::ThreadId, blake2_256(T::PostId) => Post<T::ForumUserId, T::ThreadId, T::Hash>;

        /// Post identifier value to be used for for next post created.
        pub NextPostId get(next_post_id) config(): T::PostId;

        /// Moderator set for each Category
        pub CategoryByModerator get(category_by_moderator) config(): double_map T::CategoryId, blake2_256(T::ModeratorId) => ();

        /// Each account 's reaction to a post.
        pub ReactionByPost get(reaction_by_post) config(): double_map T::PostId, blake2_256(T::ForumUserId) => PostReaction;

        /// Input constraints for description text of each item in poll.
        pub PollDescConstraint get(poll_desc_constraint) config(): InputValidationLengthConstraint;

        /// Input constraints for number of items in poll.
        pub PollItemsConstraint get(poll_items_constraint) config(): InputValidationLengthConstraint;

        /// Input constraints for user name.
        pub UserNameConstraint get(user_name_constraint) config(): InputValidationLengthConstraint;

        /// Input constraints for user introduction.
        pub UserSelfIntroductionConstraint get(user_self_introduction_constraint) config(): InputValidationLengthConstraint;

        /// Input constraints for post footer.
        pub PostFooterConstraint get(post_footer_constraint) config(): InputValidationLengthConstraint;

        /// If data migration is done, set as configible for unit test purpose
        pub DataMigrationDone get(data_migration_done) config(): bool;
    }
}

decl_event!(
    pub enum Event<T>
    where
        <T as Trait>::CategoryId,
        <T as Trait>::ThreadId,
        <T as Trait>::PostId,
        <T as Trait>::ForumUserId,
    {
        /// A category was introduced
        CategoryCreated(CategoryId),

        /// A category with given id was updated.
        /// The second argument reflects the new archival status of the category.
        CategoryUpdated(CategoryId, bool),

        /// A thread with given id was created.
        ThreadCreated(ThreadId),

        /// A thread with given id was moderated.
        ThreadModerated(ThreadId),

        /// A thread with given id was moderated.
        ThreadTitleUpdated(ThreadId),

        // A thread was deleted.
        ThreadDeleted(ThreadId),

        /// Post with given id was created.
        PostAdded(PostId),

        /// Post with givne id was moderated.
        PostModerated(PostId),

        /// Post with given id had its text updated.
        /// The second argument reflects the number of total edits when the text update occurs.
        PostTextUpdated(PostId),

        /// Thumb up post
        PostReacted(ForumUserId, PostId, PostReaction),

        /// Vote on poll
        VoteOnPoll(ThreadId, u32),

        /// Sticky thread updated for category
        CategoryStickyThreadUpdate(CategoryId, Vec<ThreadId>),
    }
);

decl_module! {
    pub struct Module<T: Trait> for enum Call where origin: T::Origin {
        fn deposit_event() = default;

        /// Enable a moderator can moderate a category and its sub categories.
        fn update_category_membership_of_moderator(origin, moderator_id: T::ModeratorId, category_id: T::CategoryId, new_value: bool) -> dispatch::Result {
            // Ensure data migration is done
            Self::ensure_data_migration_done()?;
            clear_prefix(b"Forum ForumUserById");

            // Not signed by forum LEAD
            Self::ensure_is_forum_lead(origin)?;

            // ensure category exists.
            ensure!(
                <CategoryById<T>>::exists(&category_id),
                ERROR_CATEGORY_DOES_NOT_EXIST
            );

            if new_value {
                <CategoryByModerator<T>>::insert(category_id, moderator_id, ());
                return Ok(());
            }

            <CategoryByModerator<T>>::remove(category_id, moderator_id);

            Ok(())
        }

        /// Add a new category.
        fn create_category(origin, parent: Option<T::CategoryId>, title: Vec<u8>, description: Vec<u8>) -> dispatch::Result {
            // Ensure data migration is done
            Self::ensure_data_migration_done()?;

            // Not signed by forum LEAD
            Self::ensure_is_forum_lead(origin)?;

            // Set a temporal mutable variable
            let parent_category_id = parent;

            // If not root, then check that we can create in parent category
            if let Some(tmp_parent_category_id) = parent {
                // Can we mutate in this category?
                Self::ensure_can_add_subcategory_path_leaf(&tmp_parent_category_id)?;

                // Increment number of subcategories to reflect this new category being
                // added as a child
                <CategoryById<T>>::mutate(tmp_parent_category_id, |c| {
                    c.num_direct_subcategories += 1;
                });
            }

            // Get next category id
            let next_category_id = <NextCategoryId<T>>::get();

            // Create new category
            let new_category = Category {
                id : next_category_id,
                title_hash: T::calculate_hash(title.as_slice()),
                description_hash: T::calculate_hash(description.as_slice()),
                archived: false,
                num_direct_subcategories: 0,
                num_direct_threads: 0,
                parent_category_id,
                sticky_thread_ids: vec![],
            };

            // Insert category in map
            <CategoryById<T>>::mutate(next_category_id, |value| *value = new_category);

            // Update other next category id
            <NextCategoryId<T>>::mutate(|value| *value += One::one());

            // Generate event
            Self::deposit_event(RawEvent::CategoryCreated(next_category_id));

            Ok(())
        }

        /// Update category
        fn update_category_archival_status(origin, category_id: T::CategoryId, new_archival_status: bool) -> dispatch::Result {
            // Ensure data migration is done
            Self::ensure_data_migration_done()?;

            // Not signed by forum LEAD
            Self::ensure_is_forum_lead(origin)?;

            // Make sure category existed.
            ensure!(
                <CategoryById<T>>::exists(&category_id),
                ERROR_CATEGORY_DOES_NOT_EXIST
            );

            // Get parent category
            let parent_category_id = <CategoryById<T>>::get(&category_id).parent_category_id;

            if let Some(tmp_parent_category_id) = parent_category_id {
                // Get path from parent to root of category tree.
                let category_tree_path = Self::ensure_valid_category_and_build_category_tree_path(&tmp_parent_category_id)?;

                if new_archival_status && Self::ensure_can_mutate_in_path_leaf(&category_tree_path).is_err() {
                    return Ok(())
                }
            }

            // Get the category
            let category = <CategoryById<T>>::get(category_id);

            // No change, invalid transaction
            if new_archival_status == category.archived {
                return Err(ERROR_CATEGORY_NOT_BEING_UPDATED)
            }

            // Mutate category, and set possible new change parameters
            <CategoryById<T>>::mutate(category_id, |c| c.archived = new_archival_status);

            // Generate event
            Self::deposit_event(RawEvent::CategoryUpdated(category_id, new_archival_status));

            Ok(())
        }

        /// Create new thread in category with poll
        fn create_thread(origin, forum_user_id: T::ForumUserId, category_id: T::CategoryId, title: Vec<u8>, text: Vec<u8>,
            poll: Option<Poll<T::Moment, T::Hash>>,
        ) -> dispatch::Result {
            // Ensure data migration is done
            Self::ensure_data_migration_done()?;

            // Check that account is forum member
            Self::ensure_is_forum_user(origin, &forum_user_id)?;

            // Keep next thread id
            let next_thread_id = <NextThreadId<T>>::get();

            // Create a new thread
            Self::add_new_thread(category_id, forum_user_id, title.as_slice(), text.as_slice(), &poll)?;

            // Generate event
            Self::deposit_event(RawEvent::ThreadCreated(next_thread_id));

            Ok(())
        }

        fn edit_thread_title(origin, forum_user_id: T::ForumUserId, category_id: T::CategoryId, thread_id: T::ThreadId, new_title: Vec<u8>) -> dispatch::Result {
            // Ensure data migration is done
            Self::ensure_data_migration_done()?;

            // Check that account is forum member
            Self::ensure_is_forum_user(origin, &forum_user_id)?;

            // Ensure forum user is author of the thread
            let thread = Self::ensure_is_thread_author(&category_id, &thread_id, &forum_user_id)?;

            // Store the event
            Self::deposit_event(RawEvent::ThreadTitleUpdated(thread_id));

            // Update thread title
            let title_hash = T::calculate_hash(&new_title);
            <ThreadById<T>>::mutate(thread.category_id, thread_id, |thread| thread.title_hash = title_hash);

            Ok(())
        }

        fn delete_thread(origin, moderator_id: T::ModeratorId, category_id: T::CategoryId, thread_id: T::ThreadId) -> dispatch::Result {
            // Ensure data migration is done
            Self::ensure_data_migration_done()?;

            let thread = Self::ensure_can_moderate_thread(origin, &moderator_id, &category_id, &thread_id)?;

            // Delete thread
            <ThreadById<T>>::remove(thread.category_id, thread_id);
            <PostById<T>>::remove_prefix(thread_id);

            // decrease category's thread counter
            <CategoryById<T>>::mutate(category_id, |category| category.num_direct_threads -= 1);

            // Store the event
            Self::deposit_event(RawEvent::ThreadDeleted(thread_id));

            Ok(())
        }

        /// submit a poll
        fn vote_on_poll(origin, forum_user_id: T::ForumUserId, category_id: T::CategoryId, thread_id: T::ThreadId, index: u32) -> dispatch::Result {
            // Ensure data migration is done
            Self::ensure_data_migration_done()?;

            // get forum user id.
            Self::ensure_is_forum_user(origin, &forum_user_id)?;

            // Get thread
            let thread = Self::ensure_thread_exists(&category_id, &thread_id)?;

            // Make sure poll exist
            Self::ensure_vote_is_valid(&thread, index)?;

            // Store new poll alternative statistics
            let poll = thread.poll.unwrap();
            let new_poll_alternatives: Vec<PollAlternative<T::Hash>> = poll.poll_alternatives
                .iter()
                .enumerate()
                .map(|(old_index, old_value)| if index as usize == old_index
                    { PollAlternative {
                        alternative_text_hash: old_value.alternative_text_hash,
                        vote_count: old_value.vote_count + 1,
                    }
                    } else {
                        old_value.clone()
                    })
                .collect();

            // Update thread with one object
            <ThreadById<T>>::mutate(thread.category_id, thread_id, |value| {
                *value = Thread {
                    poll: Some( Poll {
                        poll_alternatives: new_poll_alternatives,
                        ..poll
                    }),
                    ..(value.clone())
                }
            });

            // Store the event
            Self::deposit_event(RawEvent::VoteOnPoll(thread_id, index));

            Ok(())
        }

        /// Moderate thread
        fn moderate_thread(origin, moderator_id: T::ModeratorId, category_id: T::CategoryId, thread_id: T::ThreadId) -> dispatch::Result {
            // Ensure data migration is done
            Self::ensure_data_migration_done()?;

            // Ensure origin is medorator
            let who = Self::ensure_is_moderator(origin, &moderator_id)?;

            // Get thread
            let thread = Self::ensure_thread_exists(&category_id, &thread_id)?;

            // ensure origin can moderate category
            Self::ensure_can_moderate_category(&who, &moderator_id, &thread.category_id)?;

            // Can mutate in corresponding category
            let path = Self::build_category_tree_path(&thread.category_id);

            // Path must be non-empty, as category id is from thread in state
            assert!(!path.is_empty());

            // Path can be updated
            Self::ensure_can_mutate_in_path_leaf(&path)?;

            // Generate event
            Self::deposit_event(RawEvent::ThreadModerated(thread_id));

            Ok(())
        }

        /// Edit post text
        fn add_post(origin, forum_user_id: T::ForumUserId, category_id: T::CategoryId, thread_id: T::ThreadId, text: Vec<u8>) -> dispatch::Result {
            // Ensure data migration is done
            Self::ensure_data_migration_done()?;

            /*
             * Update SPEC with new errors,
             */

            // Check that account is forum member
            Self::ensure_is_forum_user(origin, &forum_user_id)?;

            // Keep next post id
            let next_post_id = <NextPostId<T>>::get();

            // Add new post
            Self::add_new_post(category_id, thread_id, text.as_slice(), forum_user_id)?;

            // Generate event
            Self::deposit_event(RawEvent::PostAdded(next_post_id));

            Ok(())
        }

        /// like or unlike a post.
        fn react_post(origin, forum_user_id: T::ForumUserId, category_id: T::CategoryId, thread_id: T::ThreadId, post_id: T::PostId, react: PostReaction) -> dispatch::Result {
            // Ensure data migration is done
            Self::ensure_data_migration_done()?;

            // Check that account is forum member
            Self::ensure_is_forum_user(origin, &forum_user_id)?;

            // Make sure there exists a mutable post with post id `post_id`
            let _ = Self::ensure_post_is_mutable(&category_id, &thread_id, &post_id)?;

            // If react is meaningful
            if react == PostReaction::NonReacton {
                return Ok(())
            }

            // Get old value in map
            let old_value = <ReactionByPost::<T>>::get(post_id, forum_user_id);

            // Update and save event.
            if old_value != react {
                <ReactionByPost::<T>>::mutate(post_id, forum_user_id, |value| *value = react);
                Self::deposit_event(RawEvent::PostReacted(forum_user_id, post_id, react));
            }

            Ok(())
        }

        /// Edit post text
        fn edit_post_text(origin, forum_user_id: T::ForumUserId, category_id: T::CategoryId, thread_id: T::ThreadId, post_id: T::PostId, new_text: Vec<u8>) -> dispatch::Result {
            // Ensure data migration is done
            Self::ensure_data_migration_done()?;

            // Check that account is forum member
            Self::ensure_is_forum_user(origin, &forum_user_id)?;

            // Make sure there exists a mutable post with post id `post_id`
            let post = Self::ensure_post_is_mutable(&category_id, &thread_id, &post_id)?;

            // Signer does not match creator of post with identifier postId
            ensure!(post.author_id == forum_user_id, ERROR_ACCOUNT_DOES_NOT_MATCH_POST_AUTHOR);

            // Update post text
            let text_hash = T::calculate_hash(&new_text);
            <PostById<T>>::mutate(post.thread_id, post_id, |p| p.text_hash = text_hash);

            // Generate event
            Self::deposit_event(RawEvent::PostTextUpdated(post_id));

            Ok(())
        }

        /// Moderate post
        fn moderate_post(origin, moderator_id: T::ModeratorId, category_id: T::CategoryId, thread_id: T::ThreadId, post_id: T::PostId) -> dispatch::Result {
            // Ensure data migration is done
            Self::ensure_data_migration_done()?;

            // Get moderator id.
            let who = Self::ensure_is_moderator(origin, &moderator_id)?;

            // Make sure post exists and is mutable
            let post = Self::ensure_post_is_mutable(&category_id, &thread_id, &post_id)?;

            // make sure origin can moderate the category
            Self::ensure_thread_exists(&category_id, &post.thread_id)?;

            // ensure the moderator can moderate the category
<<<<<<< HEAD
            Self::ensure_can_moderate_category(&who, &moderator_id, &thread.category_id)?;
=======
            Self::ensure_can_moderate_category(&who, &moderator_id, category_id)?;
>>>>>>> 566c27db

            // Generate event
            Self::deposit_event(RawEvent::PostModerated(post_id));

            Ok(())
        }

        /// Set stickied threads for category
        fn  set_stickied_threads(origin, moderator_id: T::ModeratorId, category_id: T::CategoryId, stickied_ids: Vec<T::ThreadId>) -> dispatch::Result {
            // Ensure data migration is done
            Self::ensure_data_migration_done()?;

            // Get moderator id.
            let who = Self::ensure_is_moderator(origin, &moderator_id)?;

            // ensure the moderator can moderate the category
            Self::ensure_can_moderate_category(&who, &moderator_id, &category_id)?;

            // Ensure all thread id valid and is under the category
            for item in &stickied_ids {
                Self::ensure_thread_exists(&category_id, item)?;
            }

            // Update category
            <CategoryById<T>>::mutate(category_id, |category| category.sticky_thread_ids = stickied_ids.clone());

            // Generate event
            Self::deposit_event(RawEvent::CategoryStickyThreadUpdate(category_id, stickied_ids));

            Ok(())
        }
    }
}

impl<T: Trait> Module<T> {
    // TODO need a safer approach for system call
    // Interface to add a new thread.
    // It can be call from other module and this module.
    // Method not check the forum user. The extrinsic call it should check if forum id is valid.
    // If other module call it, could set the forum user id as zero, which not used by forum module.
    // Data structure of poll data: item description vector, poll description, start time, end time,
    // minimum selected items, maximum selected items
    pub fn add_new_thread(
        category_id: T::CategoryId,
        author_id: T::ForumUserId,
        title: &[u8],
        text: &[u8],
        poll: &Option<Poll<T::Moment, T::Hash>>,
    ) -> Result<Thread<T::ForumUserId, T::CategoryId, T::Moment, T::Hash>, &'static str> {
        // Ensure data migration is done
        Self::ensure_data_migration_done()?;

        // Get path from parent to root of category tree.
        let category_tree_path =
            Self::ensure_valid_category_and_build_category_tree_path(&category_id)?;

        // No ancestor is blocking us doing mutation in this category
        Self::ensure_can_mutate_in_path_leaf(&category_tree_path)?;

        // Unwrap poll
        if let Some(data) = poll {
            // Check all poll alternatives
            Self::ensure_poll_alternatives_valid(&data.poll_alternatives)?;

            // Check poll self information
            Self::ensure_poll_is_valid(&data)?;
        }

        // Create and add new thread
        let new_thread_id = <NextThreadId<T>>::get();

        // Add inital post to thread
        let _ = Self::add_new_post(category_id, new_thread_id, text, author_id);

        // Build a new thread
        let new_thread = Thread {
            category_id,
            title_hash: T::calculate_hash(title),
            author_id,
            poll: poll.clone(),
        };

        // Store thread
        <ThreadById<T>>::mutate(category_id, new_thread_id, |value| {
            *value = new_thread.clone()
        });

        // Update next thread id
        <NextThreadId<T>>::mutate(|n| *n += One::one());

        // Update category's thread counter
        <CategoryById<T>>::mutate(category_id, |c| c.num_direct_threads += 1);

        Ok(new_thread)
    }

    // TODO need a safer approach for system call
    // Interface to add a new post.
    // It can be call from other module and this module.
    // Method not check the forum user. The extrinsic call it should check if forum id is valid.
    // If other module call it, could set the forum user id as zero, which not used by forum module.
    pub fn add_new_post(
        category_id: T::CategoryId,
        thread_id: T::ThreadId,
        text: &[u8],
        author_id: T::ForumUserId,
    ) -> Result<Post<T::ForumUserId, T::ThreadId, T::Hash>, &'static str> {
        // Ensure data migration is done
        Self::ensure_data_migration_done()?;

        // Make sure thread exists and is mutable
        let thread = Self::ensure_thread_is_mutable(&category_id, &thread_id)?;

        // Get path from parent to root of category tree.
        let category_tree_path =
            Self::ensure_valid_category_and_build_category_tree_path(&thread.category_id)?;

        // No ancestor is blocking us doing mutation in this category
        Self::ensure_can_mutate_in_path_leaf(&category_tree_path)?;

        // Make and add initial post
        let new_post_id = <NextPostId<T>>::get();

        // Build a post
        let new_post = Post {
            thread_id,
            text_hash: T::calculate_hash(text),
            author_id,
        };

        // Store post
        <PostById<T>>::mutate(thread_id, new_post_id, |value| *value = new_post.clone());

        // Update next post id
        <NextPostId<T>>::mutate(|n| *n += One::one());

        Ok(new_post)
    }

    // Ensure poll is valid
    fn ensure_poll_is_valid(poll: &Poll<T::Moment, T::Hash>) -> dispatch::Result {
        // Poll end time must larger than now
        if poll.end_time < <timestamp::Module<T>>::now() {
            return Err(ERROR_POLL_TIME_SETTING);
        }

        Ok(())
    }

    // Ensure all poll alternative valid
    fn ensure_poll_alternatives_valid(
        alternatives: &[PollAlternative<T::Hash>],
    ) -> dispatch::Result {
        let len = alternatives.len();
        // Check alternative amount
        Self::ensure_poll_alternatives_length_is_valid(len)?;

        Ok(())
    }

    // Ensure poll alternative size is valid
    fn ensure_poll_alternatives_length_is_valid(len: usize) -> dispatch::Result {
        PollItemsConstraint::get().ensure_valid(
            len,
            ERROR_POLL_ALTERNATIVES_TOO_SHORT,
            ERROR_POLL_ALTERNATIVES_TOO_LONG,
        )
    }

    fn ensure_post_is_mutable(
        category_id: &T::CategoryId,
        thread_id: &T::ThreadId,
        post_id: &T::PostId,
    ) -> Result<Post<T::ForumUserId, T::ThreadId, T::Hash>, &'static str> {
        // Make sure post exists
        let post = Self::ensure_post_exists(thread_id, post_id)?;

        // and make sure thread is mutable
        Self::ensure_thread_is_mutable(category_id, thread_id)?;

        Ok(post)
    }

    fn ensure_post_exists(
        thread_id: &T::ThreadId,
        post_id: &T::PostId,
    ) -> Result<Post<T::ForumUserId, T::ThreadId, T::Hash>, &'static str> {
        if !<PostById<T>>::exists(thread_id, post_id) {
            return Err(ERROR_POST_DOES_NOT_EXIST);
        }

        Ok(<PostById<T>>::get(thread_id, post_id))
    }

    fn ensure_thread_is_mutable(
        category_id: &T::CategoryId,
        thread_id: &T::ThreadId,
    ) -> Result<Thread<T::ForumUserId, T::CategoryId, T::Moment, T::Hash>, &'static str> {
        // Make sure thread exists
        let thread = Self::ensure_thread_exists(category_id, thread_id)?;

        // and corresponding category is mutable
        Self::ensure_catgory_is_mutable(thread.category_id)?;

        Ok(thread)
    }

    fn ensure_thread_exists(
        category_id: &T::CategoryId,
        thread_id: &T::ThreadId,
    ) -> Result<Thread<T::ForumUserId, T::CategoryId, T::Moment, T::Hash>, &'static str> {
        if !<ThreadById<T>>::exists(category_id, thread_id) {
            return Err(ERROR_THREAD_DOES_NOT_EXIST);
        }

        Ok(<ThreadById<T>>::get(category_id, thread_id))
    }

    fn ensure_is_thread_author(
        category_id: &T::CategoryId,
        thread_id: &T::ThreadId,
        forum_user_id: &T::ForumUserId,
    ) -> Result<Thread<T::ForumUserId, T::CategoryId, T::Moment, T::Hash>, &'static str> {
        let thread = Self::ensure_thread_exists(category_id, thread_id)?;

        if thread.author_id != *forum_user_id {
            return Err(ERROR_ACCOUNT_DOES_NOT_MATCH_THREAD_AUTHOR);
        }

        Ok(thread)
    }

    /// Ensure forum user is lead
    fn ensure_is_forum_lead(origin: T::Origin) -> Result<T::AccountId, &'static str> {
        let who = ensure_signed(origin)?;

        Self::ensure_is_forum_lead_account(&who)?;

        Ok(who)
    }

    // Ensure forum user is lead - check via account
    fn ensure_is_forum_lead_account(account_id: &T::AccountId) -> dispatch::Result {
        let is_lead = T::is_lead(account_id);

        ensure!(is_lead, ERROR_ORIGIN_NOT_FORUM_LEAD);
        Ok(())
    }

    /// Ensure forum user id registered and its account id matched
    fn ensure_is_forum_user(
        origin: T::Origin,
        forum_user_id: &T::ForumUserId,
    ) -> Result<T::AccountId, &'static str> {
        let who = ensure_signed(origin)?;

        let is_member = T::is_forum_member(&who, forum_user_id);

        ensure!(is_member, ERROR_FORUM_USER_ID_NOT_MATCH_ACCOUNT);
        Ok(who)
    }

    /// Ensure moderator id registered and its accound id matched
    fn ensure_is_moderator(
        origin: T::Origin,
        moderator_id: &T::ModeratorId,
    ) -> Result<T::AccountId, &'static str> {
        let who = ensure_signed(origin)?;

        Self::ensure_is_moderator_account(&who, &moderator_id)?;

        Ok(who)
    }

    /// Ensure moderator id registered and its accound id matched - check via account
    fn ensure_is_moderator_account(
        account_id: &T::AccountId,
        moderator_id: &T::ModeratorId,
    ) -> dispatch::Result {
        let is_moderator = T::is_moderator(&account_id, moderator_id);

        ensure!(is_moderator, ERROR_MODERATOR_ID_NOT_MATCH_ACCOUNT);
        Ok(())
    }

    // Ensure moderator can manipulate thread.
    fn ensure_can_moderate_thread(
        origin: T::Origin,
        moderator_id: &T::ModeratorId,
        category_id: &T::CategoryId,
        thread_id: &T::ThreadId,
    ) -> Result<Thread<T::ForumUserId, T::CategoryId, T::Moment, T::Hash>, &'static str> {
        // Check that account is forum member
        let who = Self::ensure_is_moderator(origin, &moderator_id)?;

        let thread = Self::ensure_thread_exists(category_id, thread_id)?;

        Self::ensure_can_moderate_category(&who, moderator_id, thread.category_id)?;

        Ok(thread)
    }

    fn ensure_catgory_is_mutable(category_id: T::CategoryId) -> dispatch::Result {
        let category_tree_path = Self::build_category_tree_path(&category_id);

        Self::ensure_can_mutate_in_path_leaf(&category_tree_path)
    }

    fn ensure_can_mutate_in_path_leaf(
        category_tree_path: &CategoryTreePathArg<T::CategoryId, T::ThreadId, T::Hash>,
    ) -> dispatch::Result {
        // Is parent category directly or indirectly deleted or archived category
        ensure!(
            !category_tree_path
                .iter()
                .any(|c: &Category<T::CategoryId, T::ThreadId, T::Hash>| c.archived),
            ERROR_ANCESTOR_CATEGORY_IMMUTABLE
        );

        Ok(())
    }

    fn ensure_can_add_subcategory_path_leaf(
        parent_category_id: &T::CategoryId,
    ) -> dispatch::Result {
        // Get the path from parent category to root
        let category_tree_path =
            Self::ensure_valid_category_and_build_category_tree_path(parent_category_id)?;

        let max_category_depth: u64 = T::MaxCategoryDepth::get();

        // Check if max depth reached
        if category_tree_path.len() as u64 >= max_category_depth {
            return Err(ERROR_MAX_VALID_CATEGORY_DEPTH_EXCEEDED);
        }

        Self::ensure_can_mutate_in_path_leaf(&category_tree_path)?;

        Ok(())
    }

    /// Build category tree path and validate them
    fn ensure_valid_category_and_build_category_tree_path(
        category_id: &T::CategoryId,
    ) -> Result<CategoryTreePath<T::CategoryId, T::ThreadId, T::Hash>, &'static str> {
        ensure!(
            <CategoryById<T>>::exists(category_id),
            ERROR_CATEGORY_DOES_NOT_EXIST
        );

        // Get path from parent to root of category tree.
        let category_tree_path = Self::build_category_tree_path(&category_id);

        assert!(!category_tree_path.len() > 0);

        Ok(category_tree_path)
    }

    /// Builds path and populates in `path`.
    /// Requires that `category_id` is valid
    fn build_category_tree_path(
        category_id: &T::CategoryId,
    ) -> CategoryTreePath<T::CategoryId, T::ThreadId, T::Hash> {
        // Get path from parent to root of category tree.
        let mut category_tree_path = vec![];

        Self::_build_category_tree_path(category_id, &mut category_tree_path);

        category_tree_path
    }

    /// Builds path and populates in `path`.
    /// Requires that `category_id` is valid
    fn _build_category_tree_path(
        category_id: &T::CategoryId,
        path: &mut CategoryTreePath<T::CategoryId, T::ThreadId, T::Hash>,
    ) {
        // Grab category
        let category = <CategoryById<T>>::get(*category_id);

        // Add category to path container
        path.push(category.clone());

        // Make recursive call on parent if we are not at root
        if let Some(parent_category_id) = category.parent_category_id {
            assert!(<CategoryById<T>>::exists(parent_category_id));

            Self::_build_category_tree_path(&parent_category_id, path);
        }
    }

    /// check if an account can moderate a category.
    fn ensure_can_moderate_category(
        account_id: &T::AccountId,
        moderator_id: &T::ModeratorId,
        category_id: &T::CategoryId,
    ) -> Result<(), &'static str> {
        // Get path from category to root
        let category_tree_path = Self::build_category_tree_path(category_id);

        // Ensure moderator account registered before
        Self::ensure_is_moderator_account(account_id, moderator_id)?;

        // Iterate path, check all ancient category
        for item in category_tree_path {
            if <CategoryByModerator<T>>::exists(item.id, moderator_id) {
                return Ok(());
            }
        }
        Err(ERROR_MODERATOR_MODERATE_CATEGORY)
    }

    /// Check the vote is valid
    fn ensure_vote_is_valid(
        thread: &Thread<T::ForumUserId, T::CategoryId, T::Moment, T::Hash>,
        index: u32,
    ) -> Result<(), &'static str> {
        // Poll not existed
        if thread.poll.is_none() {
            return Err(ERROR_POLL_NOT_EXIST);
        }

        let poll = thread.poll.as_ref().unwrap();
        // Poll not expired
        if poll.end_time < <timestamp::Module<T>>::now() {
            Err(ERROR_POLL_COMMIT_EXPIRED)
        } else {
            let alternative_length = poll.poll_alternatives.len();
            // The selected alternative index is valid
            if index as usize >= alternative_length {
                Err(ERROR_POLL_DATA)
            } else {
                Ok(())
            }
        }
    }

    /// Ensure data migration is done
    fn ensure_data_migration_done() -> Result<(), &'static str> {
        if DataMigrationDone::get() {
            Ok(())
        } else {
            Err(ERROR_DATA_MIGRATION_NOT_DONE)
        }
    }
}<|MERGE_RESOLUTION|>--- conflicted
+++ resolved
@@ -939,11 +939,7 @@
             Self::ensure_thread_exists(&category_id, &post.thread_id)?;
 
             // ensure the moderator can moderate the category
-<<<<<<< HEAD
-            Self::ensure_can_moderate_category(&who, &moderator_id, &thread.category_id)?;
-=======
-            Self::ensure_can_moderate_category(&who, &moderator_id, category_id)?;
->>>>>>> 566c27db
+            Self::ensure_can_moderate_category(&who, &moderator_id, &category_id)?;
 
             // Generate event
             Self::deposit_event(RawEvent::PostModerated(post_id));
@@ -1241,7 +1237,7 @@
 
         let thread = Self::ensure_thread_exists(category_id, thread_id)?;
 
-        Self::ensure_can_moderate_category(&who, moderator_id, thread.category_id)?;
+        Self::ensure_can_moderate_category(&who, moderator_id, category_id)?;
 
         Ok(thread)
     }
