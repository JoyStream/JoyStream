// Ensure we're `no_std` when compiling for Wasm.
#![cfg_attr(not(feature = "std"), no_std)]
#![allow(clippy::type_complexity)]

#[cfg(feature = "std")]
pub use serde::{Deserialize, Serialize};

use codec::{Codec, Decode, Encode};
pub use frame_support::dispatch::DispatchResult;
use frame_support::{
    decl_error, decl_event, decl_module, decl_storage, ensure, traits::Get, Parameter,
};
use frame_system::ensure_signed;
use sp_arithmetic::traits::{BaseArithmetic, One};
pub use sp_io::storage::clear_prefix;
use sp_runtime::traits::{MaybeSerialize, Member};
use sp_std::prelude::*;

mod mock;
mod tests;

pub trait Trait: frame_system::Trait + pallet_timestamp::Trait + Sized {
    type Event: From<Event<Self>> + Into<<Self as frame_system::Trait>::Event>;
    type ForumUserId: Parameter
        + Member
        + BaseArithmetic
        + Codec
        + Default
        + Copy
        + MaybeSerialize
        + PartialEq;

    type ModeratorId: Parameter
        + Member
        + BaseArithmetic
        + Codec
        + Default
        + Copy
        + MaybeSerialize
        + PartialEq;

    type CategoryId: Parameter
        + Member
        + BaseArithmetic
        + Codec
        + Default
        + Copy
        + MaybeSerialize
        + PartialEq
        + From<u64>
        + Into<u64>;

    type ThreadId: Parameter
        + Member
        + BaseArithmetic
        + Codec
        + Default
        + Copy
        + MaybeSerialize
        + PartialEq
        + From<u64>
        + Into<u64>;

    type PostId: Parameter
        + Member
        + BaseArithmetic
        + Codec
        + Default
        + Copy
        + MaybeSerialize
        + PartialEq
        + From<u64>
        + Into<u64>;

    type PostReactionId: Parameter
        + Member
        + BaseArithmetic
        + Codec
        + Default
        + Copy
        + MaybeSerialize
        + PartialEq
        + From<u64>
        + Into<u64>;

    type MaxCategoryDepth: Get<u64>;
    type MapLimits: StorageLimits;

    fn is_lead(account_id: &<Self as frame_system::Trait>::AccountId) -> bool;
    fn is_forum_member(
        account_id: &<Self as frame_system::Trait>::AccountId,
        forum_user_id: &Self::ForumUserId,
    ) -> bool;
    fn is_moderator(account_id: &Self::AccountId, moderator_id: &Self::ModeratorId) -> bool;

    fn calculate_hash(text: &[u8]) -> Self::Hash;
}

/// Upper bounds for storage maps and double maps. Needed to prevent potential block exhaustion during deletion, etc.
/// MaxSubcategories, MaxThreadsInCategory, and MaxPostsInThread should be reasonably small because when the category is deleted
/// all of it's subcategories with their threads and posts will be iterated over and deleted.
pub trait StorageLimits {
    /// Maximum direct subcategories in a category
    type MaxSubcategories: Get<u64>;

    /// Maximum direct threads in a category
    type MaxThreadsInCategory: Get<u64>;

    /// Maximum posts in a thread
    type MaxPostsInThread: Get<u64>;

    /// Maximum moderator count for a single category
    type MaxModeratorsForCategory: Get<u64>;

    /// Maximum total of all existing categories
    type MaxCategories: Get<u64>;

    /// Maximum number of poll alternatives
    type MaxPollAlternativesNumber: Get<u64>;
}

/// Represents all poll alternatives and vote count for each one
#[cfg_attr(feature = "std", derive(Serialize, Deserialize))]
#[derive(Encode, Decode, Clone, PartialEq, Eq, Debug)]
pub struct PollAlternative<Hash> {
    /// hash of alternative description
    pub alternative_text_hash: Hash,

    /// Vote count for the alternative
    pub vote_count: u32,
}

/// Represents a poll
#[cfg_attr(feature = "std", derive(Serialize, Deserialize))]
#[derive(Encode, Decode, Clone, PartialEq, Eq, Debug)]
pub struct Poll<Timestamp, Hash> {
    /// hash of description
    pub description_hash: Hash,

    /// pallet_timestamp of poll end
    pub end_time: Timestamp,

    /// Alternative description and count
    pub poll_alternatives: Vec<PollAlternative<Hash>>,
}

/// Represents a thread post
#[cfg_attr(feature = "std", derive(Serialize, Deserialize, Debug))]
#[derive(Encode, Decode, Default, Clone, PartialEq, Eq)]
pub struct Post<ForumUserId, ThreadId, Hash> {
    /// Id of thread to which this post corresponds.
    pub thread_id: ThreadId,

    /// Hash of current text
    pub text_hash: Hash,

    /// Author of post.
    pub author_id: ForumUserId,
}

/// Represents a thread
#[cfg_attr(feature = "std", derive(Serialize, Deserialize, Debug))]
#[derive(Encode, Decode, Default, Clone, PartialEq, Eq)]
pub struct Thread<ForumUserId, CategoryId, Moment, Hash> {
    /// Title hash
    pub title_hash: Hash,

    /// Category in which this thread lives
    pub category_id: CategoryId,

    /// Author of post.
    pub author_id: ForumUserId,

    /// Whether thread is archived.
    pub archived: bool,

    /// poll description.
    pub poll: Option<Poll<Moment, Hash>>,

    // Number of posts in thread, needed for map limit checks
    pub num_direct_posts: u32,
}

/// Represents a category
#[cfg_attr(feature = "std", derive(Serialize, Deserialize, Debug))]
#[derive(Encode, Decode, Default, Clone, PartialEq, Eq)]
pub struct Category<CategoryId, ThreadId, Hash> {
    /// Title
    pub title_hash: Hash,

    /// Description
    pub description_hash: Hash,

    /// Whether category is archived.
    pub archived: bool,

    /// Number of subcategories, needed for emptiness checks when trying to delete category
    pub num_direct_subcategories: u32,

    // Number of threads in category, needed for emptiness checks when trying to delete category
    pub num_direct_threads: u32,

    pub num_direct_moderators: u32,

    /// Parent category, if child of another category, otherwise this category is a root category
    pub parent_category_id: Option<CategoryId>,

    /// Sticky threads list
    pub sticky_thread_ids: Vec<ThreadId>,
}

#[derive(Encode, Decode, Clone, PartialEq, Eq)]
pub enum PrivilegedActor<T: Trait> {
    Lead,
    Moderator(T::ModeratorId),
}

impl<T: Trait> core::fmt::Debug for PrivilegedActor<T> {
    fn fmt(&self, formatter: &mut core::fmt::Formatter<'_>) -> core::fmt::Result {
        match self {
            PrivilegedActor::Lead => write!(formatter, "PrivilegedActor {{ Lead }}"),
            PrivilegedActor::Moderator(moderator_id) => {
                write!(formatter, "PrivilegedActor {{ {:?} }}", moderator_id)
            }
        }
    }
}

/// Represents a sequence of categories which have child-parent relatioonship
/// where last element is final ancestor, or root, in the context of the category tree.
type CategoryTreePath<CategoryId, ThreadId, Hash> =
    Vec<(CategoryId, Category<CategoryId, ThreadId, Hash>)>;

// TODO: remove when this issue is solved https://github.com/rust-lang/rust-clippy/issues/3381
// temporary type for functions argument
type CategoryTreePathArg<CategoryId, ThreadId, Hash> =
    [(CategoryId, Category<CategoryId, ThreadId, Hash>)];

decl_error! {
    /// Forum predefined errors
    pub enum Error for Module<T: Trait> {
        /// Origin doesn't correspond to any lead account
        OriginNotForumLead,

        /// Forum user id not match its account.
        ForumUserIdNotMatchAccount,

        /// Moderator id not match its account.
        ModeratorIdNotMatchAccount,

        // Errors about thread.

        /// Thread not authored by the given user.
        AccountDoesNotMatchThreadAuthor,

        /// Thread does not exist
        ThreadDoesNotExist,

        /// Moderator can't moderate category containing thread.
        ModeratorModerateOriginCategory,

        /// Moderator can't moderate destination category.
        ModeratorModerateDestinationCategory,

        /// Origin is the same as the destination.
        ThreadMoveInvalid,

        /// Thread not being updated.
        ThreadNotBeingUpdated,

        /// Thread is immutable, i.e. archived.
        ThreadImmutable,

        // Errors about post.

        /// Post does not exist.
        PostDoesNotExist,

        /// Account does not match post author.
        AccountDoesNotMatchPostAuthor,

        // Errors about category.

        /// Category not being updated.
        CategoryNotBeingUpdated,

        /// Ancestor category immutable, i.e. deleted or archived
        AncestorCategoryImmutable,

        /// Maximum valid category depth exceeded.
        MaxValidCategoryDepthExceeded,

        /// Category does not exist.
        CategoryDoesNotExist,

        /// Category still contains some threads.
        CategoryNotEmptyThreads,

        /// Category still contains some subcategories.
        CategoryNotEmptyCategories,

        /// No permissions to delete category.
        ModeratorCantDeleteCategory,

        /// No permissions to update category.
        ModeratorCantUpdateCategory,

        // Errors about poll.

        /// Poll items number too short.
        PollAlternativesTooShort,

        /// Poll not exist.
        PollNotExist,

        /// Poll date setting is wrong.
        PollTimeSetting,

        /// Poll data committed is wrong.
        PollData,

        /// Poll data committed after poll expired.
        PollCommitExpired,

        // Error data migration

        /// data migration not done yet.
        DataMigrationNotDone,

        // Error for limited size

        /// Maximum size of storage map exceeded
        MapSizeLimit,
    }
}

decl_storage! {
    trait Store for Module<T: Trait> as Forum_1_1 {
        /// Map category identifier to corresponding category.
        pub CategoryById get(fn category_by_id) config(): map hasher(blake2_128_concat) T::CategoryId => Category<T::CategoryId, T::ThreadId, T::Hash>;

        /// Category identifier value to be used for the next Category created.
        pub NextCategoryId get(fn next_category_id) config(): T::CategoryId;

        /// Counter for all existing categories.
        pub CategoryCounter get(fn category_counter) config(): T::CategoryId;

        /// Map thread identifier to corresponding thread.
        pub ThreadById get(fn thread_by_id) config(): double_map hasher(blake2_128_concat) T::CategoryId, hasher(blake2_128_concat) T::ThreadId => Thread<T::ForumUserId, T::CategoryId, T::Moment, T::Hash>;

        /// Thread identifier value to be used for next Thread in threadById.
        pub NextThreadId get(fn next_thread_id) config(): T::ThreadId;

        /// Map post identifier to corresponding post.
        pub PostById get(fn post_by_id) config(): double_map  hasher(blake2_128_concat) T::ThreadId, hasher(blake2_128_concat) T::PostId => Post<T::ForumUserId, T::ThreadId, T::Hash>;

        /// Post identifier value to be used for for next post created.
        pub NextPostId get(fn next_post_id) config(): T::PostId;

        /// Moderator set for each Category
        pub CategoryByModerator get(fn category_by_moderator) config(): double_map hasher(blake2_128_concat) T::CategoryId, hasher(blake2_128_concat) T::ModeratorId => ();

        /// If data migration is done, set as configible for unit test purpose
        pub DataMigrationDone get(fn data_migration_done) config(): bool;
    }
}

decl_event!(
    pub enum Event<T>
    where
        <T as Trait>::CategoryId,
        <T as Trait>::ThreadId,
        <T as Trait>::PostId,
        <T as Trait>::ForumUserId,
        <T as Trait>::PostReactionId,
    {
        /// A category was introduced
        CategoryCreated(CategoryId),

        /// A category with given id was updated.
        /// The second argument reflects the new archival status of the category.
        CategoryUpdated(CategoryId, bool),

        // A category was deleted
        CategoryDeleted(CategoryId),

        /// A thread with given id was created.
        ThreadCreated(ThreadId),

        /// A thread with given id was moderated.
        ThreadModerated(ThreadId, Vec<u8>),

        /// A thread with given id was updated.
        /// The second argument reflects the new archival status of the thread.
        ThreadUpdated(ThreadId, bool),

        /// A thread with given id was moderated.
        ThreadTitleUpdated(ThreadId),

        /// A thread was deleted.
        ThreadDeleted(ThreadId),

        /// A thread was moved to new category
        ThreadMoved(ThreadId, CategoryId),

        /// Post with given id was created.
        PostAdded(PostId),

        /// Post with givne id was moderated.
        PostModerated(PostId, Vec<u8>),

        /// Post with given id had its text updated.
        /// The second argument reflects the number of total edits when the text update occurs.
        PostTextUpdated(PostId),

        /// Thumb up post
        PostReacted(ForumUserId, PostId, PostReactionId),

        /// Vote on poll
        VoteOnPoll(ThreadId, u32),

        /// Sticky thread updated for category
        CategoryStickyThreadUpdate(CategoryId, Vec<ThreadId>),
    }
);

decl_module! {
    pub struct Module<T: Trait> for enum Call where origin: T::Origin {

        /// Predefined errors
        type Error = Error<T>;

        fn deposit_event() = default;

        /// Enable a moderator can moderate a category and its sub categories.
        #[weight = 10_000_000] // TODO: adjust weight
        fn update_category_membership_of_moderator(origin, moderator_id: T::ModeratorId, category_id: T::CategoryId, new_value: bool) -> DispatchResult {
            // Ensure data migration is done
            Self::ensure_data_migration_done()?;
            clear_prefix(b"Forum ForumUserById");

            let account_id = ensure_signed(origin)?;

            Self::ensure_can_update_category_membership_of_moderator(account_id, &category_id, new_value)?;

            //
            // == MUTATION SAFE ==
            //

            if new_value {
                <CategoryByModerator<T>>::insert(category_id, moderator_id, ());

                <CategoryById<T>>::mutate(category_id, |category| category.num_direct_moderators += 1);
            } else {
                <CategoryByModerator<T>>::remove(category_id, moderator_id);

                <CategoryById<T>>::mutate(category_id, |category| category.num_direct_moderators -= 1);
            }

            Ok(())
        }

        /// Add a new category.
        #[weight = 10_000_000] // TODO: adjust weight
        fn create_category(origin, parent_category_id: Option<T::CategoryId>, title: Vec<u8>, description: Vec<u8>) -> DispatchResult {
            // Ensure data migration is done
            Self::ensure_data_migration_done()?;

            let account_id = ensure_signed(origin)?;

            Self::ensure_can_create_category(account_id, &parent_category_id)?;

            //
            // == MUTATION SAFE ==
            //

            // Get next category id
            let next_category_id = <NextCategoryId<T>>::get();

            // Create new category
            let new_category = Category {
                title_hash: T::calculate_hash(title.as_slice()),
                description_hash: T::calculate_hash(description.as_slice()),
                archived: false,
                num_direct_subcategories: 0,
                num_direct_threads: 0,
                num_direct_moderators: 0,
                parent_category_id,
                sticky_thread_ids: vec![],
            };

            // Insert category in map
            <CategoryById<T>>::mutate(next_category_id, |value| *value = new_category);

            // Update other next category id
            <NextCategoryId<T>>::mutate(|value| *value += One::one());

            // Update total category count
            <CategoryCounter<T>>::mutate(|value| *value += One::one());

            // If not root, increase parent's subcategories counter
            if let Some(tmp_parent_category_id) = parent_category_id {
                <CategoryById<T>>::mutate(tmp_parent_category_id, |c| {
                    c.num_direct_subcategories += 1;
                });
            }

            // Generate event
            Self::deposit_event(RawEvent::CategoryCreated(next_category_id));

            Ok(())
        }

        /// Update category
        #[weight = 10_000_000] // TODO: adjust weight
        fn update_category_archival_status(origin, actor: PrivilegedActor<T>, category_id: T::CategoryId, new_archival_status: bool) -> DispatchResult {
            // Ensure data migration is done
            Self::ensure_data_migration_done()?;

            let account_id = ensure_signed(origin)?;

            // Ensure actor can update category
            let category = Self::ensure_can_moderate_category(account_id, &actor, &category_id)?;

            // No change, invalid transaction
            if new_archival_status == category.archived {
                return Err(Error::<T>::CategoryNotBeingUpdated.into())
            }

            //
            // == MUTATION SAFE ==
            //

            // Mutate category, and set possible new change parameters
            <CategoryById<T>>::mutate(category_id, |c| c.archived = new_archival_status);

            // Generate event
            Self::deposit_event(RawEvent::CategoryUpdated(category_id, new_archival_status));

            Ok(())
        }

        #[weight = 10_000_000] // TODO: adjust weight
        fn delete_category(origin, actor: PrivilegedActor<T>, category_id: T::CategoryId) -> DispatchResult {
            // Ensure data migration is done
            Self::ensure_data_migration_done()?;

            let account_id = ensure_signed(origin)?;

            let category = Self::ensure_can_delete_category(account_id, &actor, &category_id)?;

            //
            // == MUTATION SAFE ==
            //

            // Delete thread
            <CategoryById<T>>::remove(category_id);
            if let Some(parent_category_id) = category.parent_category_id {
                <CategoryById<T>>::mutate(parent_category_id, |tmp_category| tmp_category.num_direct_subcategories -= 1);
            }

            // Update total category count
            <CategoryCounter<T>>::mutate(|value| *value -= One::one());

            // Store the event
            Self::deposit_event(RawEvent::CategoryDeleted(category_id));

            Ok(())
        }

        /// Create new thread in category with poll
        // TODO need a safer approach for frame_system call
        // Interface to add a new thread.
        // It can be call from other module and this module.
        // Method not check the forum user. The extrinsic call it should check if forum id is valid.
        // If other module call it, could set the forum user id as zero, which not used by forum module.
        // Data structure of poll data: item description vector, poll description, start time, end time,
        // minimum selected items, maximum selected items
        #[weight = 10_000_000] // TODO: adjust weight
        fn create_thread(
            origin,
            forum_user_id: T::ForumUserId,
            category_id: T::CategoryId,
            title: Vec<u8>,
            text: Vec<u8>,
            poll: Option<Poll<T::Moment, T::Hash>>,
        ) -> DispatchResult {
            // Ensure data migration is done
            Self::ensure_data_migration_done()?;

            let account_id = ensure_signed(origin)?;

            Self::ensure_can_create_thread(account_id, &forum_user_id, &category_id)?;

<<<<<<< HEAD
            // Ensure data migration is done
            Self::ensure_data_migration_done()?;

=======
>>>>>>> 62d3b402
            // Check that thread can be added to category
            Self::ensure_category_is_mutable(&category_id)?;

            // Ensure poll is valid
            if let Some(ref data) = poll {
                // Check all poll alternatives
                Self::ensure_poll_alternatives_length_is_valid(&data.poll_alternatives)?;

                // Check poll self information
                Self::ensure_poll_is_valid(data)?;
            }

            //
            // == MUTATION SAFE ==
            //

            // Create and add new thread
            let new_thread_id = <NextThreadId<T>>::get();

            // Add inital post to thread
            let _ = Self::add_new_post(category_id, new_thread_id, &text, forum_user_id);

            // Build a new thread
            let new_thread = Thread {
                category_id,
                title_hash: T::calculate_hash(&title),
                author_id: forum_user_id,
                archived: false,
                poll,
                num_direct_posts: 1,
            };

            // Store thread
            <ThreadById<T>>::mutate(category_id, new_thread_id, |value| {
                *value = new_thread.clone()
            });

            // Update next thread id
            <NextThreadId<T>>::mutate(|n| *n += One::one());

            // Update category's thread counter
            <CategoryById<T>>::mutate(category_id, |c| c.num_direct_threads += 1);

            // Generate event
            Self::deposit_event(RawEvent::ThreadCreated(new_thread_id));

            Ok(())
        }

        #[weight = 10_000_000] // TODO: adjust weight
        fn edit_thread_title(origin, forum_user_id: T::ForumUserId, category_id: T::CategoryId, thread_id: T::ThreadId, new_title: Vec<u8>) -> DispatchResult {
            // Ensure data migration is done
            Self::ensure_data_migration_done()?;

            let account_id = ensure_signed(origin)?;

            let thread = Self::ensure_can_edit_thread_title(account_id, &category_id, &thread_id, &forum_user_id)?;

            //
            // == MUTATION SAFE ==
            //

            // Update thread title
            let title_hash = T::calculate_hash(&new_title);
            <ThreadById<T>>::mutate(thread.category_id, thread_id, |thread| thread.title_hash = title_hash);

            // Store the event
            Self::deposit_event(RawEvent::ThreadTitleUpdated(thread_id));

            Ok(())
        }

        /// Update category
        #[weight = 10_000_000] // TODO: adjust weight
        fn update_thread_archival_status(origin, actor: PrivilegedActor<T>, category_id: T::CategoryId, thread_id: T::ThreadId, new_archival_status: bool) -> DispatchResult {
            // Ensure data migration is done
            Self::ensure_data_migration_done()?;

            let account_id = ensure_signed(origin)?;

            // Ensure actor can update category
            let (_, thread) = Self::ensure_can_update_thread_archival_status(account_id, &actor, &category_id, &thread_id)?;

            // No change, invalid transaction
            if new_archival_status == thread.archived {
                return Err(Error::<T>::ThreadNotBeingUpdated.into());
            }

            //
            // == MUTATION SAFE ==
            //

            // Mutate thread, and set possible new change parameters
            <ThreadById<T>>::mutate(thread.category_id, thread_id, |c| c.archived = new_archival_status);

            // Generate event
            Self::deposit_event(RawEvent::ThreadUpdated(thread_id, new_archival_status));

            Ok(())
        }


        #[weight = 10_000_000] // TODO: adjust weight
        fn delete_thread(origin, actor: PrivilegedActor<T>, category_id: T::CategoryId, thread_id: T::ThreadId) -> DispatchResult {
            // Ensure data migration is done
            Self::ensure_data_migration_done()?;

            let account_id = ensure_signed(origin)?;

            let thread = Self::ensure_can_moderate_thread(account_id, &actor, &category_id, &thread_id)?;

            //
            // == MUTATION SAFE ==
            //

            // Delete thread
            Self::delete_thread_inner(thread.category_id, thread_id);

            // Store the event
            Self::deposit_event(RawEvent::ThreadDeleted(thread_id));

            Ok(())
        }

        #[weight = 10_000_000] // TODO: adjust weight
        fn move_thread_to_category(origin, actor: PrivilegedActor<T>, category_id: T::CategoryId, thread_id: T::ThreadId, new_category_id: T::CategoryId) -> DispatchResult {
            // Ensure data migration is done
            Self::ensure_data_migration_done()?;

            let account_id = ensure_signed(origin)?;

            // Make sure moderator move between selected categories
            let thread = Self::ensure_can_move_thread(account_id, &actor, &category_id, &thread_id, &new_category_id)?;

            //
            // == MUTATION SAFE ==
            //

            <ThreadById<T>>::remove(thread.category_id, thread_id);
            <ThreadById<T>>::insert(new_category_id, thread_id, thread.clone());
            <CategoryById<T>>::mutate(thread.category_id, |category| category.num_direct_threads -= 1);
            <CategoryById<T>>::mutate(new_category_id, |category| category.num_direct_threads += 1);

            // Store the event
            Self::deposit_event(RawEvent::ThreadMoved(thread_id, new_category_id));

            Ok(())
        }

        /// submit a poll
        #[weight = 10_000_000] // TODO: adjust weight
        fn vote_on_poll(origin, forum_user_id: T::ForumUserId, category_id: T::CategoryId, thread_id: T::ThreadId, index: u32) -> DispatchResult {
            // Ensure data migration is done
            Self::ensure_data_migration_done()?;

            let account_id = ensure_signed(origin)?;

            // get forum user id.
            Self::ensure_is_forum_user(account_id, &forum_user_id)?;

            // Get thread
            let (_, thread) = Self::ensure_thread_is_mutable(&category_id, &thread_id)?;

            let category_id = thread.category_id;

            // Make sure poll exist
            let poll = Self::ensure_vote_is_valid(thread, index)?;

            //
            // == MUTATION SAFE ==
            //

            // Store new poll alternative statistics
            let new_poll_alternatives: Vec<PollAlternative<T::Hash>> = poll.poll_alternatives
                .iter()
                .enumerate()
                .map(|(old_index, old_value)| if index as usize == old_index
                    { PollAlternative {
                        alternative_text_hash: old_value.alternative_text_hash,
                        vote_count: old_value.vote_count + 1,
                    }
                    } else {
                        old_value.clone()
                    })
                .collect();

            Self::ensure_poll_alternatives_length_is_valid(&new_poll_alternatives)?;

            // Update thread with one object
            <ThreadById<T>>::mutate(category_id, thread_id, |value| {
                *value = Thread {
                    poll: Some( Poll {
                        poll_alternatives: new_poll_alternatives,
                        ..poll
                    }),
                    ..(value.clone())
                }
            });

            // Store the event
            Self::deposit_event(RawEvent::VoteOnPoll(thread_id, index));

            Ok(())
        }

        #[weight = 10_000_000] // TODO: adjust weight
        fn moderate_thread(origin, actor: PrivilegedActor<T>, category_id: T::CategoryId, thread_id: T::ThreadId, rationale: Vec<u8>) -> DispatchResult {
            // Ensure data migration is done
            Self::ensure_data_migration_done()?;

            let account_id = ensure_signed(origin)?;

            // Ensure actor is allowed to moderate post
            let thread = Self::ensure_can_moderate_thread(account_id, &actor, &category_id, &thread_id)?;

            //
            // == MUTATION SAFE ==
            //

            // Delete thread
            Self::delete_thread_inner(thread.category_id, thread_id);

            // Generate event
            Self::deposit_event(RawEvent::ThreadModerated(thread_id, rationale));

            Ok(())
        }

        /// Edit post text
        // TODO need a safer approach for frame_system call
        // Interface to add a new post.
        // It can be call from other module and this module.
        // Method not check the forum user. The extrinsic call it should check if forum id is valid.
        // If other module call it, could set the forum user id as zero, which not used by forum module.
        #[weight = 10_000_000] // TODO: adjust weight
        fn add_post(origin, forum_user_id: T::ForumUserId, category_id: T::CategoryId, thread_id: T::ThreadId, text: Vec<u8>) -> DispatchResult {
            // Ensure data migration is done
            Self::ensure_data_migration_done()?;

            let account_id = ensure_signed(origin)?;

            // Make sure thread exists and is mutable
            let (_, thread) = Self::ensure_can_add_post(account_id, &forum_user_id, &category_id, &thread_id)?;

            // Ensure map limits are not reached
            Self::ensure_map_limits::<<<T>::MapLimits as StorageLimits>::MaxPostsInThread>(
                thread.num_direct_posts as u64,
            )?;

            //
            // == MUTATION SAFE ==
            //

            // Add new post
            let (post_id, _) = Self::add_new_post(thread.category_id, thread_id, text.as_slice(), forum_user_id);

            // Generate event
            Self::deposit_event(RawEvent::PostAdded(post_id));

            Ok(())
        }

        /// like or unlike a post.
        #[weight = 10_000_000] // TODO: adjust weight
        fn react_post(origin, forum_user_id: T::ForumUserId, category_id: T::CategoryId, thread_id: T::ThreadId, post_id: T::PostId, react: T::PostReactionId) -> DispatchResult {
            // Ensure data migration is done
            Self::ensure_data_migration_done()?;

            let account_id = ensure_signed(origin)?;

            // Check that account is forum member
            Self::ensure_is_forum_user(account_id, &forum_user_id)?;

            // Make sure there exists a mutable post with post id `post_id`
            Self::ensure_post_is_mutable(&category_id, &thread_id, &post_id)?;

            //
            // == MUTATION SAFE ==
            //

            Self::deposit_event(RawEvent::PostReacted(forum_user_id, post_id, react));

            Ok(())
        }

        /// Edit post text
        #[weight = 10_000_000] // TODO: adjust weight
        fn edit_post_text(origin, forum_user_id: T::ForumUserId, category_id: T::CategoryId, thread_id: T::ThreadId, post_id: T::PostId, new_text: Vec<u8>) -> DispatchResult {
            // Ensure data migration is done
            Self::ensure_data_migration_done()?;

            let account_id = ensure_signed(origin)?;

            // Check that account is forum member
            Self::ensure_is_forum_user(account_id, &forum_user_id)?;

            // Make sure there exists a mutable post with post id `post_id`
            let post = Self::ensure_post_is_mutable(&category_id, &thread_id, &post_id)?;

            // Signer does not match creator of post with identifier postId
            ensure!(post.author_id == forum_user_id, Error::<T>::AccountDoesNotMatchPostAuthor);

            //
            // == MUTATION SAFE ==
            //

            // Update post text
            let text_hash = T::calculate_hash(&new_text);
            <PostById<T>>::mutate(post.thread_id, post_id, |p| p.text_hash = text_hash);

            // Generate event
            Self::deposit_event(RawEvent::PostTextUpdated(post_id));

            Ok(())
        }

        /// Moderate post
        #[weight = 10_000_000] // TODO: adjust weight
        fn moderate_post(origin, actor: PrivilegedActor<T>, category_id: T::CategoryId, thread_id: T::ThreadId, post_id: T::PostId, rationale: Vec<u8>) -> DispatchResult {
            // Ensure data migration is done
            Self::ensure_data_migration_done()?;

            let account_id = ensure_signed(origin)?;

            // Ensure actor is allowed to moderate post
            Self::ensure_can_moderate_post(account_id, &actor, &category_id, &thread_id, &post_id)?;

            //
            // == MUTATION SAFE ==
            //

            Self::delete_post_inner(category_id, thread_id, post_id);

            // Generate event
            Self::deposit_event(RawEvent::PostModerated(post_id, rationale));

            Ok(())
        }

        /// Set stickied threads for category
        #[weight = 10_000_000] // TODO: adjust weight
        fn  set_stickied_threads(origin, actor: PrivilegedActor<T>, category_id: T::CategoryId, stickied_ids: Vec<T::ThreadId>) -> DispatchResult {
            // Ensure data migration is done
            Self::ensure_data_migration_done()?;

            let account_id = ensure_signed(origin)?;

            Self::ensure_can_set_stickied_threads(account_id, &actor, &category_id, &stickied_ids)?;

            //
            // == MUTATION SAFE ==
            //

            // Update category
            <CategoryById<T>>::mutate(category_id, |category| category.sticky_thread_ids = stickied_ids.clone());

            // Generate event
            Self::deposit_event(RawEvent::CategoryStickyThreadUpdate(category_id, stickied_ids));

            Ok(())
        }
    }
}

impl<T: Trait> Module<T> {
    pub fn add_new_post(
        category_id: T::CategoryId,
        thread_id: T::ThreadId,
        text: &[u8],
        author_id: T::ForumUserId,
    ) -> (T::PostId, Post<T::ForumUserId, T::ThreadId, T::Hash>) {
        // Make and add initial post
        let new_post_id = <NextPostId<T>>::get();

        // Build a post
        let new_post = Post {
            thread_id,
            text_hash: T::calculate_hash(text),
            author_id,
        };

        // Store post
        <PostById<T>>::mutate(thread_id, new_post_id, |value| *value = new_post.clone());

        // Update next post id
        <NextPostId<T>>::mutate(|n| *n += One::one());

        // Update thread's post counter
        <ThreadById<T>>::mutate(category_id, thread_id, |c| c.num_direct_posts += 1);

        (new_post_id, new_post)
    }

    fn delete_thread_inner(category_id: T::CategoryId, thread_id: T::ThreadId) {
        // Delete thread
        <ThreadById<T>>::remove(category_id, thread_id);

        // Delete all thread's posts
        <PostById<T>>::remove_prefix(thread_id);

        // decrease category's thread counter
        <CategoryById<T>>::mutate(category_id, |category| category.num_direct_threads -= 1);
    }

    fn delete_post_inner(category_id: T::CategoryId, thread_id: T::ThreadId, post_id: T::PostId) {
        // Delete post
        <PostById<T>>::remove(thread_id, post_id);

        // Decrease thread's post counter
        <ThreadById<T>>::mutate(category_id, thread_id, |thread| {
            thread.num_direct_posts -= 1
        });
    }

    // Ensure poll is valid
    fn ensure_poll_is_valid(poll: &Poll<T::Moment, T::Hash>) -> Result<(), Error<T>> {
        // Poll end time must larger than now
        if poll.end_time < <pallet_timestamp::Module<T>>::now() {
            return Err(Error::<T>::PollTimeSetting);
        }

        Ok(())
    }

    // Ensure poll alternative size is valid
    fn ensure_poll_alternatives_length_is_valid(
        alternatives: &[PollAlternative<T::Hash>],
    ) -> Result<(), Error<T>> {
        Self::ensure_map_limits::<<<T>::MapLimits as StorageLimits>::MaxPollAlternativesNumber>(
            alternatives.len() as u64,
        )?;

        ensure!(
            alternatives.len() as u64 >= 2,
            Error::<T>::PollAlternativesTooShort
        );

        Ok(())
    }

    fn ensure_post_is_mutable(
        category_id: &T::CategoryId,
        thread_id: &T::ThreadId,
        post_id: &T::PostId,
    ) -> Result<Post<T::ForumUserId, T::ThreadId, T::Hash>, Error<T>> {
        // Make sure post exists
        let post = Self::ensure_post_exists(thread_id, post_id)?;

        // and make sure thread is mutable
        Self::ensure_thread_is_mutable(category_id, thread_id)?;

        Ok(post)
    }

    fn ensure_post_exists(
        thread_id: &T::ThreadId,
        post_id: &T::PostId,
    ) -> Result<Post<T::ForumUserId, T::ThreadId, T::Hash>, Error<T>> {
        if !<PostById<T>>::contains_key(thread_id, post_id) {
            return Err(Error::<T>::PostDoesNotExist);
        }

        Ok(<PostById<T>>::get(thread_id, post_id))
    }

    fn ensure_can_moderate_post(
        account_id: T::AccountId,
        actor: &PrivilegedActor<T>,
        category_id: &T::CategoryId,
        thread_id: &T::ThreadId,
        post_id: &T::PostId,
    ) -> Result<Post<T::ForumUserId, T::ThreadId, T::Hash>, Error<T>> {
        // Ensure the moderator can moderate the category
        Self::ensure_can_moderate_category(account_id, &actor, &category_id)?;

        // Make sure post exists and is mutable
        let post = Self::ensure_post_is_mutable(&category_id, &thread_id, &post_id)?;

        Ok(post)
    }

    fn ensure_thread_is_mutable(
        category_id: &T::CategoryId,
        thread_id: &T::ThreadId,
    ) -> Result<
        (
            Category<T::CategoryId, T::ThreadId, T::Hash>,
            Thread<T::ForumUserId, T::CategoryId, T::Moment, T::Hash>,
        ),
        Error<T>,
    > {
        // Make sure thread exists
        let thread = Self::ensure_thread_exists(category_id, thread_id)?;

        if thread.archived {
            return Err(Error::<T>::ThreadImmutable);
        }

        // and corresponding category is mutable
        let category = Self::ensure_category_is_mutable(category_id)?;

        Ok((category, thread))
    }

    fn ensure_can_update_thread_archival_status(
        account_id: T::AccountId,
        actor: &PrivilegedActor<T>,
        category_id: &T::CategoryId,
        thread_id: &T::ThreadId,
    ) -> Result<
        (
            Category<T::CategoryId, T::ThreadId, T::Hash>,
            Thread<T::ForumUserId, T::CategoryId, T::Moment, T::Hash>,
        ),
        Error<T>,
    > {
        // Check actor's role
        Self::ensure_actor_role(account_id, actor)?;

        let (category, thread) = Self::ensure_thread_is_mutable(category_id, thread_id)?;

        // Ensure actor can delete category
        Self::ensure_can_moderate_category_path(actor, category_id)?;

        Ok((category, thread))
    }

    fn ensure_thread_exists(
        category_id: &T::CategoryId,
        thread_id: &T::ThreadId,
    ) -> Result<Thread<T::ForumUserId, T::CategoryId, T::Moment, T::Hash>, Error<T>> {
        if !<ThreadById<T>>::contains_key(category_id, thread_id) {
            return Err(Error::<T>::ThreadDoesNotExist);
        }

        Ok(<ThreadById<T>>::get(category_id, thread_id))
    }

    fn ensure_can_edit_thread_title(
        account_id: T::AccountId,
        category_id: &T::CategoryId,
        thread_id: &T::ThreadId,
        forum_user_id: &T::ForumUserId,
    ) -> Result<Thread<T::ForumUserId, T::CategoryId, T::Moment, T::Hash>, Error<T>> {
        // Check that account is forum member
        Self::ensure_is_forum_user(account_id, &forum_user_id)?;

        // Ensure thread is mutable
        let (_, thread) = Self::ensure_thread_is_mutable(category_id, thread_id)?;

        // Ensure forum user is author of the thread
        Self::ensure_is_thread_author(&thread, forum_user_id)?;

        Ok(thread)
    }

    fn ensure_is_thread_author(
        thread: &Thread<T::ForumUserId, T::CategoryId, T::Moment, T::Hash>,
        forum_user_id: &T::ForumUserId,
    ) -> Result<(), Error<T>> {
        ensure!(
            thread.author_id == *forum_user_id,
            Error::<T>::AccountDoesNotMatchThreadAuthor
        );

        Ok(())
    }

    fn ensure_actor_role(
        account_id: T::AccountId,
        actor: &PrivilegedActor<T>,
    ) -> Result<(), Error<T>> {
        match actor {
            PrivilegedActor::Lead => {
                Self::ensure_is_forum_lead_account(&account_id)?;
            }
            PrivilegedActor::Moderator(moderator_id) => {
                Self::ensure_is_moderator_account(&account_id, &moderator_id)?;
            }
        };
        Ok(())
    }

    // Ensure forum user is lead - check via account
    fn ensure_is_forum_lead_account(account_id: &T::AccountId) -> Result<(), Error<T>> {
        let is_lead = T::is_lead(account_id);

        ensure!(is_lead, Error::<T>::OriginNotForumLead);
        Ok(())
    }

    /// Ensure forum user id registered and its account id matched
    fn ensure_is_forum_user(
        account_id: T::AccountId,
        forum_user_id: &T::ForumUserId,
    ) -> Result<(), Error<T>> {
        let is_member = T::is_forum_member(&account_id, forum_user_id);

        ensure!(is_member, Error::<T>::ForumUserIdNotMatchAccount);
        Ok(())
    }

    /// Ensure moderator id registered and its accound id matched - check via account
    fn ensure_is_moderator_account(
        account_id: &T::AccountId,
        moderator_id: &T::ModeratorId,
    ) -> Result<(), Error<T>> {
        let is_moderator = T::is_moderator(&account_id, moderator_id);

        ensure!(is_moderator, Error::<T>::ModeratorIdNotMatchAccount);
        Ok(())
    }

    // Ensure actor can manipulate thread.
    fn ensure_can_moderate_thread(
        account_id: T::AccountId,
        actor: &PrivilegedActor<T>,
        category_id: &T::CategoryId,
        thread_id: &T::ThreadId,
    ) -> Result<Thread<T::ForumUserId, T::CategoryId, T::Moment, T::Hash>, Error<T>> {
        // Check that account is forum member
        Self::ensure_can_moderate_category(account_id, actor, category_id)?;

        let thread = Self::ensure_thread_exists(category_id, thread_id)?;

        Ok(thread)
    }

    fn ensure_can_move_thread(
        account_id: T::AccountId,
        actor: &PrivilegedActor<T>,
        category_id: &T::CategoryId,
        thread_id: &T::ThreadId,
        new_category_id: &T::CategoryId,
    ) -> Result<Thread<T::ForumUserId, T::CategoryId, T::Moment, T::Hash>, Error<T>> {
        ensure!(
            category_id != new_category_id,
            Error::<T>::ThreadMoveInvalid,
        );

        let thread = Self::ensure_can_moderate_thread(account_id, actor, category_id, thread_id)
            .map_err(|_| Error::<T>::ModeratorModerateOriginCategory)?;

        Self::ensure_can_moderate_category_path(actor, new_category_id)
            .map_err(|_| Error::<T>::ModeratorModerateDestinationCategory)?;

        Ok(thread)
    }

    fn ensure_category_is_mutable(
        category_id: &T::CategoryId,
    ) -> Result<Category<T::CategoryId, T::ThreadId, T::Hash>, Error<T>> {
        let category_tree_path = Self::build_category_tree_path(&category_id);

        Self::ensure_can_mutate_in_path_leaf(&category_tree_path)?;

        Ok(category_tree_path[0].1.clone())
    }

    fn ensure_can_mutate_in_path_leaf(
        category_tree_path: &CategoryTreePathArg<T::CategoryId, T::ThreadId, T::Hash>,
    ) -> Result<(), Error<T>> {
        // Is parent category directly or indirectly deleted or archived category
        ensure!(
            !category_tree_path
                .iter()
                .any(|(_, c): &(_, Category<T::CategoryId, T::ThreadId, T::Hash>)| c.archived),
            Error::<T>::AncestorCategoryImmutable
        );

        Ok(())
    }

    fn ensure_can_add_subcategory_path_leaf(
        parent_category_id: &T::CategoryId,
    ) -> Result<(), Error<T>> {
        // Get the path from parent category to root
        let category_tree_path =
            Self::ensure_valid_category_and_build_category_tree_path(parent_category_id)?;

        let max_category_depth: u64 = T::MaxCategoryDepth::get();

        // Check if max depth reached
        if category_tree_path.len() as u64 >= max_category_depth {
            return Err(Error::<T>::MaxValidCategoryDepthExceeded);
        }

        Self::ensure_can_mutate_in_path_leaf(&category_tree_path)?;

        Ok(())
    }

    /// Build category tree path and validate them
    fn ensure_valid_category_and_build_category_tree_path(
        category_id: &T::CategoryId,
    ) -> Result<CategoryTreePath<T::CategoryId, T::ThreadId, T::Hash>, Error<T>> {
        ensure!(
            <CategoryById<T>>::contains_key(category_id),
            Error::<T>::CategoryDoesNotExist
        );

        // Get path from parent to root of category tree.
        let category_tree_path = Self::build_category_tree_path(&category_id);

        assert!(!category_tree_path.len() > 0);

        Ok(category_tree_path)
    }

    /// Builds path and populates in `path`.
    /// Requires that `category_id` is valid
    fn build_category_tree_path(
        category_id: &T::CategoryId,
    ) -> CategoryTreePath<T::CategoryId, T::ThreadId, T::Hash> {
        // Get path from parent to root of category tree.
        let mut category_tree_path = vec![];

        Self::_build_category_tree_path(category_id, &mut category_tree_path);

        category_tree_path
    }

    /// Builds path and populates in `path`.
    /// Requires that `category_id` is valid
    fn _build_category_tree_path(
        category_id: &T::CategoryId,
        path: &mut CategoryTreePath<T::CategoryId, T::ThreadId, T::Hash>,
    ) {
        // Grab category
        let category = <CategoryById<T>>::get(*category_id);

        // Add category to path container
        path.push((*category_id, category.clone()));

        // Make recursive call on parent if we are not at root
        if let Some(parent_category_id) = category.parent_category_id {
            assert!(<CategoryById<T>>::contains_key(parent_category_id));

            Self::_build_category_tree_path(&parent_category_id, path);
        }
    }

    fn ensure_can_delete_category(
        account_id: T::AccountId,
        actor: &PrivilegedActor<T>,
        category_id: &T::CategoryId,
    ) -> Result<Category<T::CategoryId, T::ThreadId, T::Hash>, Error<T>> {
        // Check actor's role
        Self::ensure_actor_role(account_id, actor)?;

        // Ensure category exists
        let category = Self::ensure_category_exists(category_id)?;

        // Ensure category is empty
        ensure!(
            category.num_direct_threads == 0,
            Error::<T>::CategoryNotEmptyThreads,
        );
        ensure!(
            category.num_direct_subcategories == 0,
            Error::<T>::CategoryNotEmptyCategories,
        );

        // check moderator's privilege
        if let Some(parent_category_id) = category.parent_category_id {
            Self::ensure_can_moderate_category_path(actor, &parent_category_id)
                .map_err(|_| Error::<T>::ModeratorCantDeleteCategory)?;

            return Ok(category);
        }

        // category is root - only lead can delete it
        match actor {
            PrivilegedActor::Lead => Ok(category),
            PrivilegedActor::Moderator(_) => Err(Error::<T>::ModeratorCantDeleteCategory),
        }
    }

    /// check if an account can moderate a category.
    fn ensure_can_moderate_category(
        account_id: T::AccountId,
        actor: &PrivilegedActor<T>,
        category_id: &T::CategoryId,
    ) -> Result<Category<T::CategoryId, T::ThreadId, T::Hash>, Error<T>> {
        // Ensure actor's role
        Self::ensure_actor_role(account_id, actor)?;

        Self::ensure_can_moderate_category_path(actor, category_id)
    }

    // check that moderator is allowed to manipulate category in hierarchy
    fn ensure_can_moderate_category_path(
        actor: &PrivilegedActor<T>,
        category_id: &T::CategoryId,
    ) -> Result<Category<T::CategoryId, T::ThreadId, T::Hash>, Error<T>> {
        fn check_moderator<T: Trait>(
            category_tree_path: &CategoryTreePathArg<T::CategoryId, T::ThreadId, T::Hash>,
            moderator_id: &T::ModeratorId,
        ) -> Result<(), Error<T>> {
            for item in category_tree_path {
                if <CategoryByModerator<T>>::contains_key(item.0, moderator_id) {
                    return Ok(());
                }
            }

            Err(Error::<T>::ModeratorCantUpdateCategory)
        }

        // TODO: test if this line can possibly create panic! It calls assert internaly
        // Get path from category to root + ensure category exists
        let category_tree_path =
            Self::ensure_valid_category_and_build_category_tree_path(category_id)?;

        match actor {
            PrivilegedActor::Lead => (),
            PrivilegedActor::Moderator(moderator_id) => {
                check_moderator::<T>(&category_tree_path, moderator_id)?
            }
        };

        let category = category_tree_path[0].1.clone();

        Ok(category)
    }

    fn ensure_can_update_category_membership_of_moderator(
        account_id: T::AccountId,
        category_id: &T::CategoryId,
        new_value: bool,
    ) -> Result<(), Error<T>> {
        // Not signed by forum LEAD
        Self::ensure_is_forum_lead_account(&account_id)?;

        // ensure category exists.
        let category = Self::ensure_category_exists(category_id)?;

        if new_value {
            Self::ensure_map_limits::<<<T>::MapLimits as StorageLimits>::MaxModeratorsForCategory>(
                category.num_direct_moderators as u64,
            )?;
        }

        Ok(())
    }

    fn ensure_category_exists(
        category_id: &T::CategoryId,
    ) -> Result<Category<T::CategoryId, T::ThreadId, T::Hash>, Error<T>> {
        ensure!(
            <CategoryById<T>>::contains_key(&category_id),
            Error::<T>::CategoryDoesNotExist
        );

        Ok(<CategoryById<T>>::get(category_id))
    }

    fn ensure_can_create_category(
        account_id: T::AccountId,
        parent_category_id: &Option<T::CategoryId>,
    ) -> Result<Option<Category<T::CategoryId, T::ThreadId, T::Hash>>, Error<T>> {
        // Not signed by forum LEAD
        Self::ensure_is_forum_lead_account(&account_id)?;

        Self::ensure_map_limits::<<<T>::MapLimits as StorageLimits>::MaxCategories>(
            <CategoryCounter<T>>::get().into() as u64,
        )?;

        // If not root, then check that we can create in parent category
        if let Some(tmp_parent_category_id) = parent_category_id {
            // Can we mutate in this category?
            Self::ensure_can_add_subcategory_path_leaf(&tmp_parent_category_id)?;

            let parent_category = <CategoryById<T>>::get(tmp_parent_category_id);

            Self::ensure_map_limits::<<<T>::MapLimits as StorageLimits>::MaxSubcategories>(
                parent_category.num_direct_subcategories as u64,
            )?;

            return Ok(Some(parent_category));
        }

        Ok(None)
    }

    fn ensure_can_create_thread(
        account_id: T::AccountId,
        forum_user_id: &T::ForumUserId,
        category_id: &T::CategoryId,
    ) -> Result<Category<T::CategoryId, T::ThreadId, T::Hash>, Error<T>> {
        // Check that account is forum member
        Self::ensure_is_forum_user(account_id, &forum_user_id)?;

        let category = Self::ensure_category_is_mutable(category_id)?;

        Self::ensure_map_limits::<<<T>::MapLimits as StorageLimits>::MaxThreadsInCategory>(
            category.num_direct_threads as u64,
        )?;

        Ok(category)
    }

    fn ensure_can_add_post(
        account_id: T::AccountId,
        forum_user_id: &T::ForumUserId,
        category_id: &T::CategoryId,
        thread_id: &T::ThreadId,
    ) -> Result<
        (
            Category<T::CategoryId, T::ThreadId, T::Hash>,
            Thread<T::ForumUserId, T::CategoryId, T::Moment, T::Hash>,
        ),
        Error<T>,
    > {
        // Check that account is forum member
        Self::ensure_is_forum_user(account_id, &forum_user_id)?;

        let (category, thread) = Self::ensure_thread_is_mutable(category_id, thread_id)?;

        Ok((category, thread))
    }

    fn ensure_can_set_stickied_threads(
        account_id: T::AccountId,
        actor: &PrivilegedActor<T>,
        category_id: &T::CategoryId,
        stickied_ids: &[T::ThreadId],
    ) -> Result<Category<T::CategoryId, T::ThreadId, T::Hash>, Error<T>> {
        // Ensure actor can moderate the category
        let category = Self::ensure_can_moderate_category(account_id, &actor, &category_id)?;

        // Ensure all thread id valid and is under the category
        for item in stickied_ids {
            Self::ensure_thread_exists(&category_id, item)?;
        }

        Ok(category)
    }

    /// Check the vote is valid
    fn ensure_vote_is_valid(
        thread: Thread<T::ForumUserId, T::CategoryId, T::Moment, T::Hash>,
        index: u32,
    ) -> Result<Poll<T::Moment, T::Hash>, Error<T>> {
        // Ensure poll exists
        let poll = thread.poll.ok_or(Error::<T>::PollNotExist)?;

        // Poll not expired
        if poll.end_time < <pallet_timestamp::Module<T>>::now() {
            Err(Error::<T>::PollCommitExpired)
        } else {
            let alternative_length = poll.poll_alternatives.len();
            // The selected alternative index is valid
            if index as usize >= alternative_length {
                Err(Error::<T>::PollData)
            } else {
                Ok(poll)
            }
        }
    }

    // supposed to be called before mutations - checks if next entity can be added
    fn ensure_map_limits<U: Get<u64>>(current_amount: u64) -> Result<(), Error<T>> {
        fn check_limit<T: Trait>(amount: u64, limit: u64) -> Result<(), Error<T>> {
            if amount >= limit {
                return Err(Error::<T>::MapSizeLimit);
            }

            Ok(())
        }

        check_limit(current_amount, U::get())
    }

    /// Ensure data migration is done
    fn ensure_data_migration_done() -> Result<(), Error<T>> {
        if DataMigrationDone::get() {
            Ok(())
        } else {
            Err(Error::<T>::DataMigrationNotDone)
        }
    }
}<|MERGE_RESOLUTION|>--- conflicted
+++ resolved
@@ -592,12 +592,6 @@
 
             Self::ensure_can_create_thread(account_id, &forum_user_id, &category_id)?;
 
-<<<<<<< HEAD
-            // Ensure data migration is done
-            Self::ensure_data_migration_done()?;
-
-=======
->>>>>>> 62d3b402
             // Check that thread can be added to category
             Self::ensure_category_is_mutable(&category_id)?;
 
