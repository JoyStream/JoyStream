--- conflicted
+++ resolved
@@ -14,12 +14,7 @@
 sp-std = { package = 'sp-std', default-features = false, git = 'https://github.com/paritytech/substrate.git', rev = 'a200cdb93c6af5763b9c7bf313fa708764ac88ca'}
 common = { package = 'pallet-common', default-features = false, path = '../common'}
 balances = { package = 'pallet-balances', default-features = false, git = 'https://github.com/paritytech/substrate.git', rev = 'a200cdb93c6af5763b9c7bf313fa708764ac88ca'}
-<<<<<<< HEAD
-frame-benchmarking = { package = 'frame-benchmarking', default-features = false, git = 'https://github.com/paritytech/substrate.git', rev = 'a200cdb93c6af5763b9c7bf313fa708764ac88ca', optional = true}
 staking-handler = { package = 'pallet-staking-handler', default-features = false, path = '../staking-handler'}
-=======
-staking-handler = { package = 'staking-handler', default-features = false, path = '../staking-handler'}
->>>>>>> f749f63b
 
 # Benchmarking
 frame-benchmarking = { package = 'frame-benchmarking', default-features = false, git = 'https://github.com/paritytech/substrate.git', rev = 'a200cdb93c6af5763b9c7bf313fa708764ac88ca', optional = true}
