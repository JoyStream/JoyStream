--- conflicted
+++ resolved
@@ -181,15 +181,6 @@
 
     let _ = Balances::<T>::make_free_balance_be(&account_id, BalanceOf::<T>::max_value());
 
-<<<<<<< HEAD
-    Membership::<T>::buy_membership(
-        RawOrigin::Signed(account_id.clone()).into(),
-        Some(handle),
-        None,
-        None,
-    )
-    .unwrap();
-=======
     let params = membership::BuyMembershipParameters {
         root_account: account_id.clone(),
         controller_account: account_id.clone(),
@@ -201,9 +192,6 @@
     };
 
     Membership::<T>::buy_membership(RawOrigin::Signed(account_id.clone()).into(), params).unwrap();
-
-    let _ = Balances::<T>::make_free_balance_be(&account_id, BalanceOf::<T>::max_value());
->>>>>>> f749f63b
 
     let _ = Balances::<T>::make_free_balance_be(&account_id, BalanceOf::<T>::max_value());
 
