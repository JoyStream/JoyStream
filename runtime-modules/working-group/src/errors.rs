use srml_support::decl_error;

use membership::members;

decl_error! {
    /// Discussion module predefined errors
    pub enum Error {
        /// Provided stake balance cannot be zero.
        StakeBalanceCannotBeZero,

        /// Cannot get the worker stake profile.
        NoWorkerStakeProfile,

        /// Current lead is not set.
        CurrentLeadNotSet,

        /// There is leader already, cannot hire another one.
        CannotHireLeaderWhenLeaderExists,

        /// Cannot fill opening with multiple applications.
        CannotHireMultipleLeaders,

        /// Not a lead account.
        IsNotLeadAccount,

        /// Opening text too short.
        OpeningTextTooShort,

        /// Opening text too long.
        OpeningTextTooLong,

        /// Opening does not exist.
        OpeningDoesNotExist,

        /// Insufficient balance to apply.
        InsufficientBalanceToApply,

        /// Unsigned origin.
        MembershipUnsignedOrigin,

        /// Member id is invalid.
        MembershipInvalidMemberId,

        /// Signer does not match controller account.
        ApplyOnWorkerOpeningSignerNotControllerAccount,

        /// Origin must be controller or root account of member.
        OriginIsNeitherMemberControllerOrRoot,

        /// Member already has an active application on the opening.
        MemberHasActiveApplicationOnOpening,

        /// Worker application text too long.
        WorkerApplicationTextTooLong,

        /// Worker application text too short.
        WorkerApplicationTextTooShort,

        /// Insufficient balance to cover stake.
        InsufficientBalanceToCoverStake,

        /// Origin is not applicant.
        OriginIsNotApplicant,

        /// Worker application does not exist.
        WorkerApplicationDoesNotExist,

        /// Successful worker application does not exist.
        SuccessfulWorkerApplicationDoesNotExist,

        /// Reward policy has invalid next payment block number.
        FillOpeningInvalidNextPaymentBlock,

        /// Working group mint does not exist.
        FillOpeningMintDoesNotExist,

        ///Relationship must exist.
        RelationshipMustExist,

        /// Worker exit rationale text is too long.
        WorkerExitRationaleTextTooLong,

        /// Worker exit rationale text is too short.
        WorkerExitRationaleTextTooShort,

        /// Signer is not worker role account.
        SignerIsNotWorkerRoleAccount,

        /// Worker has no recurring reward.
        WorkerHasNoReward,

        /// Worker does not exist.
        WorkerDoesNotExist,

        /// Opening does not exist.
        AcceptWorkerApplicationsOpeningDoesNotExist,

        /// Opening Is Not in Waiting to begin.
        AcceptWorkerApplicationsOpeningIsNotWaitingToBegin,

        /// Opening does not exist.
        BeginWorkerApplicantReviewOpeningDoesNotExist,

        /// Opening Is Not in Waiting.
        BeginWorkerApplicantReviewOpeningOpeningIsNotWaitingToBegin,

        /// OpeningDoesNotExist.
        FullWorkerOpeningOpeningDoesNotExist,

        /// Opening not in review period stage.
        FullWorkerOpeningOpeningNotInReviewPeriodStage,

        /// Application stake unstaking period for successful applicants too short.
        FullWorkerOpeningUnsuccessfulApplicationStakeUnstakingPeriodTooShort,

        /// Application stake unstaking period for failed applicants too short.
        FullWorkerOpeningSuccessfulApplicationStakeUnstakingPeriodTooShort,

        /// Role stake unstaking period for successful applicants too short.
        FullWorkerOpeningSuccessfulRoleStakeUnstakingPeriodTooShort,

        /// Role stake unstaking period for failed applicants too short.
        FullWorkerOpeningUnsuccessfulRoleStakeUnstakingPeriodTooShort,

        /// Application stake unstaking period for successful applicants redundant.
        FullWorkerOpeningSuccessfulApplicationStakeUnstakingPeriodRedundant,

        /// Application stake unstaking period for failed applicants redundant.
        FullWorkerOpeningUnsuccessfulApplicationStakeUnstakingPeriodRedundant,

        /// Role stake unstaking period for successful applicants redundant.
        FullWorkerOpeningSuccessfulRoleStakeUnstakingPeriodRedundant,

        /// Role stake unstaking period for failed applicants redundant.
        FullWorkerOpeningUnsuccessfulRoleStakeUnstakingPeriodRedundant,

        /// Application does not exist.
        FullWorkerOpeningApplicationDoesNotExist,

        /// Application not in active stage.
        FullWorkerOpeningApplicationNotActive,

        /// Applications not for opening.
        FillWorkerOpeningApplicationForWrongOpening,

        /// Application does not exist.
        WithdrawWorkerApplicationApplicationDoesNotExist,

        /// Application is not active.
        WithdrawWorkerApplicationApplicationNotActive,

        /// Opening not accepting applications.
        WithdrawWorkerApplicationOpeningNotAcceptingApplications,

        /// UnstakingPeriodTooShort .... // <== SHOULD REALLY BE TWO SEPARATE, ONE FOR EACH STAKING PURPOSE
        WithdrawWorkerApplicationUnstakingPeriodTooShort,

        /// Redundant unstaking period provided
        WithdrawWorkerApplicationRedundantUnstakingPeriod,

        /// Opening does not activate in the future.
        AddWorkerOpeningActivatesInThePast,

        /// Role stake amount less than minimum currency balance.
        AddWorkerOpeningRoleStakeLessThanMinimum,

        /// Application stake amount less than minimum currency balance.
        AddWorkerOpeningAppliicationStakeLessThanMinimum,

        /// Opening does not exist.
        AddWorkerOpeningOpeningDoesNotExist,

        // <== SHOULD REALLY BE TWO SEPARATE, ONE FOR EACH STAKING PURPOSE
        /// Stake provided when redundant.
        AddWorkerOpeningStakeProvidedWhenRedundant,

        // <== SHOULD REALLY BE TWO SEPARATE, ONE FOR EACH STAKING PURPOSE
        /// Stake missing when required.
        AddWorkerOpeningStakeMissingWhenRequired,

        // <== SHOULD REALLY BE TWO SEPARATE, ONE FOR EACH STAKING PURPOSE
        /// Stake amount too low.
        AddWorkerOpeningStakeAmountTooLow,

        /// Opening is not in accepting applications stage.
        AddWorkerOpeningOpeningNotInAcceptingApplicationStage,

        /// New application was crowded out.
        AddWorkerOpeningNewApplicationWasCrowdedOut,

        /// Application rationing has zero max active applicants.
        AddWorkerOpeningZeroMaxApplicantCount,

        /// Next payment is not in the future.
        RecurringRewardsNextPaymentNotInFuture,

        /// Recipient not found.
        RecurringRewardsRecipientNotFound,

        /// Recipient reward source not found.
        RecurringRewardsRewardSourceNotFound,

        /// Reward relationship not found.
        RecurringRewardsRewardRelationshipNotFound,

        /// Stake not found.
        StakingErrorStakeNotFound,

        /// Unstaking period should be greater than zero.
        StakingErrorUnstakingPeriodShouldBeGreaterThanZero,

        /// Already unstaking.
        StakingErrorAlreadyUnstaking,

        /// Not staked.
        StakingErrorNotStaked,

        /// Cannot unstake while slashes ongoing.
        StakingErrorCannotUnstakeWhileSlashesOngoing,

        /// Insufficient balance in source account.
        StakingErrorInsufficientBalanceInSourceAccount,

        /// Cannot change stake by zero.
        StakingErrorCannotChangeStakeByZero,

        /// Cannot increase stake while unstaking.
        StakingErrorCannotIncreaseStakeWhileUnstaking,

        /// Cannot decrease stake while slashes ongoing.
        StakingErrorCannotDecreaseWhileSlashesOngoing,

        /// Insufficient stake to decrease.
        StakingErrorInsufficientStake,

        /// Slash amount should be greater than zero.
        StakingErrorSlashAmountShouldBeGreaterThanZero,

        /// Cannot find mint in the minting module.
        CannotFindMint,

        /// Require root origin in extrinsics.
        RequireRootOrigin,

        /// Require signed origin in extrinsics.
        RequireSignedOrigin,
<<<<<<< HEAD
=======

        /// Working group size limit exceeded.
        MaxActiveWorkerNumberExceeded,
>>>>>>> 953bb067
    }
}

impl From<system::Error> for Error {
    fn from(error: system::Error) -> Self {
        match error {
            system::Error::Other(msg) => Error::Other(msg),
            system::Error::RequireRootOrigin => Error::RequireRootOrigin,
            system::Error::RequireSignedOrigin => Error::RequireSignedOrigin,
            _ => Error::Other(error.into()),
        }
    }
}

/// Error wrapper for external module error conversions.
pub struct WrappedError<E> {
    /// Generic error.
    pub error: E,
}

/// Helps with conversion of other modules errors.
#[macro_export]
macro_rules! ensure_on_wrapped_error {
    ($call:expr) => {{
        { $call }.map_err(|err| crate::WrappedError { error: err })
    }};
}

impl rstd::convert::From<WrappedError<hiring::BeginAcceptingApplicationsError>> for Error {
    fn from(wrapper: WrappedError<hiring::BeginAcceptingApplicationsError>) -> Self {
        match wrapper.error {
            hiring::BeginAcceptingApplicationsError::OpeningDoesNotExist => {
                Error::AcceptWorkerApplicationsOpeningDoesNotExist
            }
            hiring::BeginAcceptingApplicationsError::OpeningIsNotInWaitingToBeginStage => {
                Error::AcceptWorkerApplicationsOpeningIsNotWaitingToBegin
            }
        }
    }
}

impl rstd::convert::From<WrappedError<hiring::AddOpeningError>> for Error {
    fn from(wrapper: WrappedError<hiring::AddOpeningError>) -> Self {
        match wrapper.error {
            hiring::AddOpeningError::OpeningMustActivateInTheFuture => {
                Error::AddWorkerOpeningActivatesInThePast
            }
            hiring::AddOpeningError::StakeAmountLessThanMinimumCurrencyBalance(purpose) => {
                match purpose {
                    hiring::StakePurpose::Role => Error::AddWorkerOpeningRoleStakeLessThanMinimum,
                    hiring::StakePurpose::Application => {
                        Error::AddWorkerOpeningAppliicationStakeLessThanMinimum
                    }
                }
            }
            hiring::AddOpeningError::ApplicationRationingZeroMaxApplicants => {
                Error::AddWorkerOpeningZeroMaxApplicantCount
            }
        }
    }
}

impl rstd::convert::From<WrappedError<hiring::BeginReviewError>> for Error {
    fn from(wrapper: WrappedError<hiring::BeginReviewError>) -> Self {
        match wrapper.error {
            hiring::BeginReviewError::OpeningDoesNotExist => {
                Error::BeginWorkerApplicantReviewOpeningDoesNotExist
            }
            hiring::BeginReviewError::OpeningNotInAcceptingApplicationsStage => {
                Error::BeginWorkerApplicantReviewOpeningOpeningIsNotWaitingToBegin
            }
        }
    }
}

impl<T: hiring::Trait> rstd::convert::From<WrappedError<hiring::FillOpeningError<T>>> for Error {
    fn from(wrapper: WrappedError<hiring::FillOpeningError<T>>) -> Self {
        match wrapper.error {
            hiring::FillOpeningError::<T>::OpeningDoesNotExist => {
                Error::FullWorkerOpeningOpeningDoesNotExist
            }
            hiring::FillOpeningError::<T>::OpeningNotInReviewPeriodStage => {
                Error::FullWorkerOpeningOpeningNotInReviewPeriodStage
            }
            hiring::FillOpeningError::<T>::UnstakingPeriodTooShort(
                stake_purpose,
                outcome_in_filled_opening,
            ) => match stake_purpose {
                hiring::StakePurpose::Application => match outcome_in_filled_opening {
                    hiring::ApplicationOutcomeInFilledOpening::Success => {
                        Error::FullWorkerOpeningSuccessfulApplicationStakeUnstakingPeriodTooShort
                    }
                    hiring::ApplicationOutcomeInFilledOpening::Failure => {
                        Error::FullWorkerOpeningUnsuccessfulApplicationStakeUnstakingPeriodTooShort
                    }
                },
                hiring::StakePurpose::Role => match outcome_in_filled_opening {
                    hiring::ApplicationOutcomeInFilledOpening::Success => {
                        Error::FullWorkerOpeningSuccessfulRoleStakeUnstakingPeriodTooShort
                    }
                    hiring::ApplicationOutcomeInFilledOpening::Failure => {
                        Error::FullWorkerOpeningUnsuccessfulRoleStakeUnstakingPeriodTooShort
                    }
                },
            },
            hiring::FillOpeningError::<T>::RedundantUnstakingPeriodProvided(
                stake_purpose,
                outcome_in_filled_opening,
            ) => match stake_purpose {
                hiring::StakePurpose::Application => match outcome_in_filled_opening {
                    hiring::ApplicationOutcomeInFilledOpening::Success => {
                        Error::FullWorkerOpeningSuccessfulApplicationStakeUnstakingPeriodRedundant
                    }
                    hiring::ApplicationOutcomeInFilledOpening::Failure => {
                        Error::FullWorkerOpeningUnsuccessfulApplicationStakeUnstakingPeriodRedundant
                    }
                },
                hiring::StakePurpose::Role => match outcome_in_filled_opening {
                    hiring::ApplicationOutcomeInFilledOpening::Success => {
                        Error::FullWorkerOpeningSuccessfulRoleStakeUnstakingPeriodRedundant
                    }
                    hiring::ApplicationOutcomeInFilledOpening::Failure => {
                        Error::FullWorkerOpeningUnsuccessfulRoleStakeUnstakingPeriodRedundant
                    }
                },
            },
            hiring::FillOpeningError::<T>::ApplicationDoesNotExist(_application_id) => {
                Error::FullWorkerOpeningApplicationDoesNotExist
            }
            hiring::FillOpeningError::<T>::ApplicationNotInActiveStage(_application_id) => {
                Error::FullWorkerOpeningApplicationNotActive
            }
            hiring::FillOpeningError::<T>::ApplicationForWrongOpening(_application_id) => {
                Error::FillWorkerOpeningApplicationForWrongOpening
            }
        }
    }
}

impl rstd::convert::From<WrappedError<hiring::DeactivateApplicationError>> for Error {
    fn from(wrapper: WrappedError<hiring::DeactivateApplicationError>) -> Self {
        match wrapper.error {
            hiring::DeactivateApplicationError::ApplicationDoesNotExist => {
                Error::WithdrawWorkerApplicationApplicationDoesNotExist
            }
            hiring::DeactivateApplicationError::ApplicationNotActive => {
                Error::WithdrawWorkerApplicationApplicationNotActive
            }
            hiring::DeactivateApplicationError::OpeningNotAcceptingApplications => {
                Error::WithdrawWorkerApplicationOpeningNotAcceptingApplications
            }
            hiring::DeactivateApplicationError::UnstakingPeriodTooShort(_stake_purpose) => {
                Error::WithdrawWorkerApplicationUnstakingPeriodTooShort
            }
            hiring::DeactivateApplicationError::RedundantUnstakingPeriodProvided(
                _stake_purpose,
            ) => Error::WithdrawWorkerApplicationRedundantUnstakingPeriod,
        }
    }
}

impl rstd::convert::From<WrappedError<hiring::AddApplicationError>> for Error {
    fn from(wrapper: WrappedError<hiring::AddApplicationError>) -> Self {
        match wrapper.error {
            hiring::AddApplicationError::OpeningDoesNotExist => {
                Error::AddWorkerOpeningOpeningDoesNotExist
            }
            hiring::AddApplicationError::StakeProvidedWhenRedundant(_stake_purpose) => {
                Error::AddWorkerOpeningStakeProvidedWhenRedundant
            }
            hiring::AddApplicationError::StakeMissingWhenRequired(_stake_purpose) => {
                Error::AddWorkerOpeningStakeMissingWhenRequired
            }
            hiring::AddApplicationError::StakeAmountTooLow(_stake_purpose) => {
                Error::AddWorkerOpeningStakeAmountTooLow
            }
            hiring::AddApplicationError::OpeningNotInAcceptingApplicationsStage => {
                Error::AddWorkerOpeningOpeningNotInAcceptingApplicationStage
            }
            hiring::AddApplicationError::NewApplicationWasCrowdedOut => {
                Error::AddWorkerOpeningNewApplicationWasCrowdedOut
            }
        }
    }
}

impl rstd::convert::From<WrappedError<members::MemberControllerAccountDidNotSign>> for Error {
    fn from(wrapper: WrappedError<members::MemberControllerAccountDidNotSign>) -> Self {
        match wrapper.error {
            members::MemberControllerAccountDidNotSign::UnsignedOrigin => {
                Error::MembershipUnsignedOrigin
            }
            members::MemberControllerAccountDidNotSign::MemberIdInvalid => {
                Error::MembershipInvalidMemberId
            }
            members::MemberControllerAccountDidNotSign::SignerControllerAccountMismatch => {
                Error::ApplyOnWorkerOpeningSignerNotControllerAccount
            }
        }
    }
}

impl rstd::convert::From<WrappedError<recurringrewards::RewardsError>> for Error {
    fn from(wrapper: WrappedError<recurringrewards::RewardsError>) -> Self {
        match wrapper.error {
            recurringrewards::RewardsError::NextPaymentNotInFuture => {
                Error::RecurringRewardsNextPaymentNotInFuture
            }
            recurringrewards::RewardsError::RecipientNotFound => {
                Error::RecurringRewardsRecipientNotFound
            }
            recurringrewards::RewardsError::RewardSourceNotFound => {
                Error::RecurringRewardsRewardSourceNotFound
            }
            recurringrewards::RewardsError::RewardRelationshipNotFound => {
                Error::RecurringRewardsRewardRelationshipNotFound
            }
        }
    }
}

impl rstd::convert::From<WrappedError<stake::StakeActionError<stake::InitiateUnstakingError>>>
    for Error
{
    fn from(wrapper: WrappedError<stake::StakeActionError<stake::InitiateUnstakingError>>) -> Self {
        match wrapper.error {
            stake::StakeActionError::StakeNotFound => Error::StakingErrorStakeNotFound,
            stake::StakeActionError::Error(initiate_unstaking_error) => {
                match initiate_unstaking_error {
                    stake::InitiateUnstakingError::UnstakingPeriodShouldBeGreaterThanZero => {
                        Error::StakingErrorUnstakingPeriodShouldBeGreaterThanZero
                    }
                    stake::InitiateUnstakingError::UnstakingError(unstaking_error) => {
                        match unstaking_error {
                            stake::UnstakingError::AlreadyUnstaking => {
                                Error::StakingErrorAlreadyUnstaking
                            }
                            stake::UnstakingError::NotStaked => Error::StakingErrorNotStaked,
                            stake::UnstakingError::CannotUnstakeWhileSlashesOngoing => {
                                Error::StakingErrorCannotUnstakeWhileSlashesOngoing
                            }
                        }
                    }
                }
            }
        }
    }
}

impl
    rstd::convert::From<
        WrappedError<stake::StakeActionError<stake::IncreasingStakeFromAccountError>>,
    > for Error
{
    fn from(
        wrapper: WrappedError<stake::StakeActionError<stake::IncreasingStakeFromAccountError>>,
    ) -> Self {
        match wrapper.error {
            stake::StakeActionError::StakeNotFound => Error::StakingErrorStakeNotFound,
            stake::StakeActionError::Error(increase_stake_error_from_account) => {
                match increase_stake_error_from_account {
                    stake::IncreasingStakeFromAccountError::InsufficientBalanceInSourceAccount => {
                        Error::StakingErrorInsufficientBalanceInSourceAccount
                    }
                    stake::IncreasingStakeFromAccountError::IncreasingStakeError(
                        increasing_stake_error,
                    ) => match increasing_stake_error {
                        stake::IncreasingStakeError::NotStaked => Error::StakingErrorNotStaked,
                        stake::IncreasingStakeError::CannotChangeStakeByZero => {
                            Error::StakingErrorCannotChangeStakeByZero
                        }
                        stake::IncreasingStakeError::CannotIncreaseStakeWhileUnstaking => {
                            Error::StakingErrorCannotIncreaseStakeWhileUnstaking
                        }
                    },
                }
            }
        }
    }
}

impl rstd::convert::From<WrappedError<stake::StakeActionError<stake::IncreasingStakeError>>>
    for Error
{
    fn from(wrapper: WrappedError<stake::StakeActionError<stake::IncreasingStakeError>>) -> Self {
        match wrapper.error {
            stake::StakeActionError::StakeNotFound => Error::StakingErrorStakeNotFound,
            stake::StakeActionError::Error(increasing_stake_error) => {
                match increasing_stake_error {
                    stake::IncreasingStakeError::NotStaked => Error::StakingErrorNotStaked,
                    stake::IncreasingStakeError::CannotChangeStakeByZero => {
                        Error::StakingErrorCannotChangeStakeByZero
                    }
                    stake::IncreasingStakeError::CannotIncreaseStakeWhileUnstaking => {
                        Error::StakingErrorCannotIncreaseStakeWhileUnstaking
                    }
                }
            }
        }
    }
}

impl rstd::convert::From<WrappedError<stake::StakeActionError<stake::DecreasingStakeError>>>
    for Error
{
    fn from(wrapper: WrappedError<stake::StakeActionError<stake::DecreasingStakeError>>) -> Self {
        match wrapper.error {
            stake::StakeActionError::StakeNotFound => Error::StakingErrorStakeNotFound,
            stake::StakeActionError::Error(decreasing_stake_error) => {
                match decreasing_stake_error {
                    stake::DecreasingStakeError::NotStaked => Error::StakingErrorNotStaked,
                    stake::DecreasingStakeError::CannotChangeStakeByZero => {
                        Error::StakingErrorCannotChangeStakeByZero
                    }
                    stake::DecreasingStakeError::CannotDecreaseStakeWhileUnstaking => {
                        Error::StakingErrorCannotIncreaseStakeWhileUnstaking
                    }
                    stake::DecreasingStakeError::CannotDecreaseStakeWhileOngoingSlahes => {
                        Error::StakingErrorCannotDecreaseWhileSlashesOngoing
                    }
                    stake::DecreasingStakeError::InsufficientStake => {
                        Error::StakingErrorInsufficientStake
                    }
                }
            }
        }
    }
}

impl rstd::convert::From<WrappedError<stake::StakeActionError<stake::ImmediateSlashingError>>>
    for Error
{
    fn from(wrapper: WrappedError<stake::StakeActionError<stake::ImmediateSlashingError>>) -> Self {
        match wrapper.error {
            stake::StakeActionError::StakeNotFound => Error::StakingErrorStakeNotFound,
            stake::StakeActionError::Error(slashing_error) => match slashing_error {
                stake::ImmediateSlashingError::NotStaked => Error::StakingErrorNotStaked,
                stake::ImmediateSlashingError::SlashAmountShouldBeGreaterThanZero => {
                    Error::StakingErrorSlashAmountShouldBeGreaterThanZero
                }
            },
        }
    }
}

impl rstd::convert::From<WrappedError<minting::GeneralError>> for Error {
    fn from(wrapper: WrappedError<minting::GeneralError>) -> Self {
        match wrapper.error {
            minting::GeneralError::MintNotFound => Error::CannotFindMint,
            minting::GeneralError::NextAdjustmentInPast => Error::Other("NextAdjustmentInPast"),
        }
    }
}<|MERGE_RESOLUTION|>--- conflicted
+++ resolved
@@ -244,12 +244,9 @@
 
         /// Require signed origin in extrinsics.
         RequireSignedOrigin,
-<<<<<<< HEAD
-=======
 
         /// Working group size limit exceeded.
         MaxActiveWorkerNumberExceeded,
->>>>>>> 953bb067
     }
 }
 
