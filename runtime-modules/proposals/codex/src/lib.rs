//! # Proposals codex module
//! Proposals `codex` module for the Joystream platform. Version 2.
//! Component of the proposals system. It contains preset proposal types.
//!
//! ## Overview
//!
//! The proposals codex module serves as a facade and entry point of the proposals system. It uses
//! proposals `engine` module to maintain a lifecycle of the proposal and to execute proposals.
//! During the proposal creation, `codex` also create a discussion thread using the `discussion`
//! proposals module. `Codex` uses predefined parameters (eg.:`voting_period`) for each proposal and
//! encodes extrinsic calls from dependency modules in order to create proposals inside the `engine`
//! module. For each proposal, [its crucial details](./enum.ProposalDetails.html) are saved to the
//! `ProposalDetailsByProposalId` map.
//!
//! ### Supported extrinsics (proposal types)
//! - [create_text_proposal](./struct.Module.html#method.create_text_proposal)
//! - [create_runtime_upgrade_proposal](./struct.Module.html#method.create_runtime_upgrade_proposal)
//! - [create_set_election_parameters_proposal](./struct.Module.html#method.create_set_election_parameters_proposal)
//! - [create_set_content_working_group_mint_capacity_proposal](./struct.Module.html#method.create_set_content_working_group_mint_capacity_proposal)
//! - [create_spending_proposal](./struct.Module.html#method.create_spending_proposal)
//! - [create_set_lead_proposal](./struct.Module.html#method.create_set_lead_proposal)
//! - [create_evict_storage_provider_proposal](./struct.Module.html#method.create_evict_storage_provider_proposal)
//! - [create_set_validator_count_proposal](./struct.Module.html#method.create_set_validator_count_proposal)
//! - [create_set_storage_role_parameters_proposal](./struct.Module.html#method.create_set_storage_role_parameters_proposal)
//!
//! ### Proposal implementations of this module
//! - execute_text_proposal - prints the proposal to the log
//! - execute_runtime_upgrade_proposal - sets the runtime code
//!
//! ### Dependencies:
//! - [proposals engine](../substrate_proposals_engine_module/index.html)
//! - [proposals discussion](../substrate_proposals_discussion_module/index.html)
//! - [membership](../substrate_membership_module/index.html)
//! - [governance](../substrate_governance_module/index.html)
//! - [content_working_group](../substrate_content_working_group_module/index.html)
//!
<<<<<<< HEAD
// Clippy linter warning. TODO: remove after the Constaninople release
#![allow(clippy::type_complexity)]
// disable it because of possible frontend API break

// Clippy linter warning. TODO: refactor "this function has too many argument"
#![allow(clippy::too_many_arguments)] // disable it because of possible API break
=======
//! ### Notes
//! The module uses [ProposalEncoder](./trait.ProposalEncoder.html) to encode the proposal using
//! its details. Encoded byte vector is passed to the _proposals engine_ as serialized executable code.
>>>>>>> 27af9b5a

// Ensure we're `no_std` when compiling for Wasm.
#![cfg_attr(not(feature = "std"), no_std)]

// Do not delete! Cannot be uncommented by default, because of Parity decl_module! issue.
// #![warn(missing_docs)]

mod proposal_types;

#[cfg(test)]
mod tests;

use common::origin_validator::ActorOriginValidator;
use governance::election_params::ElectionParameters;
use proposal_engine::ProposalParameters;
use roles::actors::RoleParameters;
use rstd::clone::Clone;
use rstd::convert::TryInto;
use rstd::prelude::*;
use rstd::str::from_utf8;
use rstd::vec::Vec;
use sr_primitives::traits::SaturatedConversion;
use sr_primitives::traits::{One, Zero};
use sr_primitives::Perbill;
use srml_support::dispatch::DispatchResult;
use srml_support::traits::{Currency, Get};
use srml_support::{decl_error, decl_module, decl_storage, ensure, print};
use system::{ensure_root, RawOrigin};

pub use proposal_types::{ProposalDetails, ProposalDetailsOf, ProposalEncoder};

// Percentage of the total token issue as max mint balance value. Shared with spending
// proposal max balance percentage.
const COUNCIL_MINT_MAX_BALANCE_PERCENT: u32 = 2;

/// 'Proposals codex' substrate module Trait
pub trait Trait:
    system::Trait
    + proposal_engine::Trait
    + proposal_discussion::Trait
    + membership::members::Trait
    + governance::election::Trait
    + content_working_group::Trait
    + roles::actors::Trait
    + staking::Trait
{
    /// Defines max allowed text proposal length.
    type TextProposalMaxLength: Get<u32>;

    /// Defines max wasm code length of the runtime upgrade proposal.
    type RuntimeUpgradeWasmProposalMaxLength: Get<u32>;

    /// Validates member id and origin combination
    type MembershipOriginValidator: ActorOriginValidator<
        Self::Origin,
        MemberId<Self>,
        Self::AccountId,
    >;

    /// Encodes the proposal usint its details
    type ProposalEncoder: ProposalEncoder<Self>;
}

/// Balance alias for `stake` module
pub type BalanceOf<T> =
    <<T as stake::Trait>::Currency as Currency<<T as system::Trait>::AccountId>>::Balance;

/// Currency alias for `stake` module
pub type CurrencyOf<T> = <T as stake::Trait>::Currency;

/// Balance alias for GovernanceCurrency from `common` module. TODO: replace with BalanceOf
pub type BalanceOfGovernanceCurrency<T> =
    <<T as common::currency::GovernanceCurrency>::Currency as Currency<
        <T as system::Trait>::AccountId,
    >>::Balance;

/// Balance alias for token mint balance from `token mint` module. TODO: replace with BalanceOf
pub type BalanceOfMint<T> =
    <<T as mint::Trait>::Currency as Currency<<T as system::Trait>::AccountId>>::Balance;

/// Negative imbalance alias for staking
pub type NegativeImbalance<T> =
    <<T as stake::Trait>::Currency as Currency<<T as system::Trait>::AccountId>>::NegativeImbalance;

type MemberId<T> = <T as membership::members::Trait>::MemberId;

decl_error! {
    /// Codex module predefined errors
    pub enum Error {
        /// The size of the provided text for text proposal exceeded the limit
        TextProposalSizeExceeded,

        /// Provided text for text proposal is empty
        TextProposalIsEmpty,

        /// The size of the provided WASM code for the runtime upgrade proposal exceeded the limit
        RuntimeProposalSizeExceeded,

        /// Provided WASM code for the runtime upgrade proposal is empty
        RuntimeProposalIsEmpty,

        /// Invalid balance value for the spending proposal
        InvalidSpendingProposalBalance,

        /// Invalid validator count for the 'set validator count' proposal
        InvalidValidatorCount,

        /// Require root origin in extrinsics
        RequireRootOrigin,

        /// Invalid storage role parameter - min_actors
        InvalidStorageRoleParameterMinActors,

        /// Invalid storage role parameter - max_actors
        InvalidStorageRoleParameterMaxActors,

        /// Invalid storage role parameter - reward_period
        InvalidStorageRoleParameterRewardPeriod,

        /// Invalid storage role parameter - bonding_period
        InvalidStorageRoleParameterBondingPeriod,

        /// Invalid storage role parameter - unbonding_period
        InvalidStorageRoleParameterUnbondingPeriod,

        /// Invalid storage role parameter - min_service_period
        InvalidStorageRoleParameterMinServicePeriod,

        /// Invalid storage role parameter - startup_grace_period
        InvalidStorageRoleParameterStartupGracePeriod,

        /// Invalid council election parameter - council_size
        InvalidCouncilElectionParameterCouncilSize,

        /// Invalid council election parameter - candidacy-limit
        InvalidCouncilElectionParameterCandidacyLimit,

        /// Invalid council election parameter - min-voting_stake
        InvalidCouncilElectionParameterMinVotingStake,

        /// Invalid council election parameter - new_term_duration
        InvalidCouncilElectionParameterNewTermDuration,

        /// Invalid council election parameter - min_council_stake
        InvalidCouncilElectionParameterMinCouncilStake,

        /// Invalid council election parameter - revealing_period
        InvalidCouncilElectionParameterRevealingPeriod,

        /// Invalid council election parameter - voting_period
        InvalidCouncilElectionParameterVotingPeriod,

        /// Invalid council election parameter - announcing_period
        InvalidCouncilElectionParameterAnnouncingPeriod,

        /// Invalid council election parameter - min_stake
        InvalidStorageRoleParameterMinStake,

        /// Invalid council election parameter - reward
        InvalidStorageRoleParameterReward,

        /// Invalid council election parameter - entry_request_fee
        InvalidStorageRoleParameterEntryRequestFee,

        /// Invalid working group mint capacity parameter
        InvalidStorageWorkingGroupMintCapacity,

        /// Invalid 'set lead proposal' parameter - proposed lead cannot be a councilor
        InvalidSetLeadParameterCannotBeCouncilor
    }
}

impl From<system::Error> for Error {
    fn from(error: system::Error) -> Self {
        match error {
            system::Error::Other(msg) => Error::Other(msg),
            system::Error::RequireRootOrigin => Error::RequireRootOrigin,
            _ => Error::Other(error.into()),
        }
    }
}

impl From<proposal_engine::Error> for Error {
    fn from(error: proposal_engine::Error) -> Self {
        match error {
            proposal_engine::Error::Other(msg) => Error::Other(msg),
            proposal_engine::Error::RequireRootOrigin => Error::RequireRootOrigin,
            _ => Error::Other(error.into()),
        }
    }
}

impl From<proposal_discussion::Error> for Error {
    fn from(error: proposal_discussion::Error) -> Self {
        match error {
            proposal_discussion::Error::Other(msg) => Error::Other(msg),
            proposal_discussion::Error::RequireRootOrigin => Error::RequireRootOrigin,
            _ => Error::Other(error.into()),
        }
    }
}

// Storage for the proposals codex module
decl_storage! {
    pub trait Store for Module<T: Trait> as ProposalCodex{
        /// Map proposal id to its discussion thread id
        pub ThreadIdByProposalId get(fn thread_id_by_proposal_id):
            map T::ProposalId => T::ThreadId;

        /// Map proposal id to proposal details
        pub ProposalDetailsByProposalId get(fn proposal_details_by_proposal_id):
            map T::ProposalId => ProposalDetails<
                BalanceOfMint<T>,
                BalanceOfGovernanceCurrency<T>,
                T::BlockNumber,
                T::AccountId,
                T::MemberId
            >;

        /// Voting period for the 'set validator count' proposal
        pub SetValidatorCountProposalVotingPeriod get(set_validator_count_proposal_voting_period)
            config(): T::BlockNumber;

        /// Grace period for the 'set validator count' proposal
        pub SetValidatorCountProposalGracePeriod get(set_validator_count_proposal_grace_period)
            config(): T::BlockNumber;

        /// Voting period for the 'runtime upgrade' proposal
        pub RuntimeUpgradeProposalVotingPeriod get(runtime_upgrade_proposal_voting_period)
            config(): T::BlockNumber;

        /// Grace period for the 'runtime upgrade' proposal
        pub RuntimeUpgradeProposalGracePeriod get(runtime_upgrade_proposal_grace_period)
            config(): T::BlockNumber;

        /// Voting period for the 'set election parameters' proposal
        pub SetElectionParametersProposalVotingPeriod get(set_election_parameters_proposal_voting_period)
            config(): T::BlockNumber;

        /// Grace period for the 'set election parameters' proposal
        pub SetElectionParametersProposalGracePeriod get(set_election_parameters_proposal_grace_period)
            config(): T::BlockNumber;

        /// Voting period for the 'text' proposal
        pub TextProposalVotingPeriod get(text_proposal_voting_period) config(): T::BlockNumber;

        /// Grace period for the 'text' proposal
        pub TextProposalGracePeriod get(text_proposal_grace_period) config(): T::BlockNumber;

        /// Voting period for the 'set content working group mint capacity' proposal
        pub SetContentWorkingGroupMintCapacityProposalVotingPeriod get(set_content_working_group_mint_capacity_proposal_voting_period)
            config(): T::BlockNumber;

        /// Grace period for the 'set content working group mint capacity' proposal
        pub SetContentWorkingGroupMintCapacityProposalGracePeriod get(set_content_working_group_mint_capacity_proposal_grace_period)
            config(): T::BlockNumber;

        /// Voting period for the 'set lead' proposal
        pub SetLeadProposalVotingPeriod get(set_lead_proposal_voting_period)
            config(): T::BlockNumber;

        /// Grace period for the 'set lead' proposal
        pub SetLeadProposalGracePeriod get(set_lead_proposal_grace_period)
            config(): T::BlockNumber;

        /// Voting period for the 'spending' proposal
        pub SpendingProposalVotingPeriod get(spending_proposal_voting_period) config(): T::BlockNumber;

        /// Grace period for the 'spending' proposal
        pub SpendingProposalGracePeriod get(spending_proposal_grace_period) config(): T::BlockNumber;

        /// Voting period for the 'evict storage provider' proposal
        pub EvictStorageProviderProposalVotingPeriod get(evict_storage_provider_proposal_voting_period)
            config(): T::BlockNumber;

        /// Grace period for the 'evict storage provider' proposal
        pub EvictStorageProviderProposalGracePeriod get(evict_storage_provider_proposal_grace_period)
            config(): T::BlockNumber;

        /// Voting period for the 'set storage role parameters' proposal
        pub SetStorageRoleParametersProposalVotingPeriod get(set_storage_role_parameters_proposal_voting_period)
            config(): T::BlockNumber;

        /// Grace period for the 'set storage role parameters' proposal
        pub SetStorageRoleParametersProposalGracePeriod get(set_storage_role_parameters_proposal_grace_period)
            config(): T::BlockNumber;
    }
}

decl_module! {
    /// Proposal codex substrate module Call
    pub struct Module<T: Trait> for enum Call where origin: T::Origin {
        /// Predefined errors
        type Error = Error;

        /// Create 'Text (signal)' proposal type.
        pub fn create_text_proposal(
            origin,
            member_id: MemberId<T>,
            title: Vec<u8>,
            description: Vec<u8>,
            stake_balance: Option<BalanceOf<T>>,
            text: Vec<u8>,
        ) {
            ensure!(!text.is_empty(), Error::TextProposalIsEmpty);
            ensure!(text.len() as u32 <=  T::TextProposalMaxLength::get(),
                Error::TextProposalSizeExceeded);

            let proposal_parameters = proposal_types::parameters::text_proposal::<T>();
            let proposal_details = ProposalDetails::<BalanceOfMint<T>, BalanceOfGovernanceCurrency<T>, T::BlockNumber, T::AccountId, MemberId<T>>::Text(text);
            let proposal_code = T::ProposalEncoder::encode_proposal(proposal_details.clone());

            Self::create_proposal(
                origin,
                member_id,
                title,
                description,
                stake_balance,
                proposal_code,
                proposal_parameters,
                proposal_details,
            )?;
        }

        /// Create 'Runtime upgrade' proposal type. Runtime upgrade can be initiated only by
        /// members from the hardcoded list `RuntimeUpgradeProposalAllowedProposers`
        pub fn create_runtime_upgrade_proposal(
            origin,
            member_id: MemberId<T>,
            title: Vec<u8>,
            description: Vec<u8>,
            stake_balance: Option<BalanceOf<T>>,
            wasm: Vec<u8>,
        ) {
            ensure!(!wasm.is_empty(), Error::RuntimeProposalIsEmpty);
            ensure!(wasm.len() as u32 <= T::RuntimeUpgradeWasmProposalMaxLength::get(),
                Error::RuntimeProposalSizeExceeded);

            let proposal_parameters = proposal_types::parameters::runtime_upgrade_proposal::<T>();
            let proposal_details = ProposalDetails::RuntimeUpgrade(wasm);
            let proposal_code = T::ProposalEncoder::encode_proposal(proposal_details.clone());

            Self::create_proposal(
                origin,
                member_id,
                title,
                description,
                stake_balance,
                proposal_code,
                proposal_parameters,
                proposal_details,
            )?;
        }

        /// Create 'Set election parameters' proposal type. This proposal uses `set_election_parameters()`
        /// extrinsic from the `governance::election module`.
        pub fn create_set_election_parameters_proposal(
            origin,
            member_id: MemberId<T>,
            title: Vec<u8>,
            description: Vec<u8>,
            stake_balance: Option<BalanceOf<T>>,
            election_parameters: ElectionParameters<BalanceOfGovernanceCurrency<T>, T::BlockNumber>,
        ) {
            election_parameters.ensure_valid()?;

            Self::ensure_council_election_parameters_valid(&election_parameters)?;

<<<<<<< HEAD
            let proposal_code =
                <governance::election::Call<T>>::set_election_parameters(election_parameters);

=======
            let proposal_details = ProposalDetails::SetElectionParameters(election_parameters);
            let proposal_code = T::ProposalEncoder::encode_proposal(proposal_details.clone());
>>>>>>> 27af9b5a
            let proposal_parameters =
                proposal_types::parameters::set_election_parameters_proposal::<T>();

            Self::create_proposal(
                origin,
                member_id,
                title,
                description,
                stake_balance,
                proposal_code,
                proposal_parameters,
                proposal_details,
            )?;
        }

        /// Create 'Set content working group mint capacity' proposal type.
        /// This proposal uses `set_mint_capacity()` extrinsic from the `content-working-group`  module.
        pub fn create_set_content_working_group_mint_capacity_proposal(
            origin,
            member_id: MemberId<T>,
            title: Vec<u8>,
            description: Vec<u8>,
            stake_balance: Option<BalanceOf<T>>,
            mint_balance: BalanceOfMint<T>,
        ) {

            let max_mint_capacity: u32 = get_required_stake_by_fraction::<T>(1, 100)
                .try_into()
                .unwrap_or_default() as u32;
            ensure!(
                mint_balance < <BalanceOfMint<T>>::from(max_mint_capacity),
                Error::InvalidStorageWorkingGroupMintCapacity
            );

<<<<<<< HEAD
            let proposal_code =
                <content_working_group::Call<T>>::set_mint_capacity(mint_balance);

=======
>>>>>>> 27af9b5a
            let proposal_parameters =
                proposal_types::parameters::set_content_working_group_mint_capacity_proposal::<T>();
            let proposal_details = ProposalDetails::SetContentWorkingGroupMintCapacity(mint_balance);
            let proposal_code = T::ProposalEncoder::encode_proposal(proposal_details.clone());

            Self::create_proposal(
                origin,
                member_id,
                title,
                description,
                stake_balance,
                proposal_code,
                proposal_parameters,
                proposal_details,
            )?;
        }

        /// Create 'Spending' proposal type.
        /// This proposal uses `spend_from_council_mint()` extrinsic from the `governance::council`  module.
        pub fn create_spending_proposal(
            origin,
            member_id: MemberId<T>,
            title: Vec<u8>,
            description: Vec<u8>,
            stake_balance: Option<BalanceOf<T>>,
            balance: BalanceOfMint<T>,
            destination: T::AccountId,
        ) {
            ensure!(balance != BalanceOfMint::<T>::zero(), Error::InvalidSpendingProposalBalance);

            let max_balance: u32 = get_required_stake_by_fraction::<T>(
                COUNCIL_MINT_MAX_BALANCE_PERCENT,
                100
            )
            .try_into()
            .unwrap_or_default() as u32;

            ensure!(
                balance < <BalanceOfMint<T>>::from(max_balance),
                Error::InvalidSpendingProposalBalance
            );

<<<<<<< HEAD
            let proposal_code = <governance::council::Call<T>>::spend_from_council_mint(
                balance,
                destination.clone()
            );

=======
>>>>>>> 27af9b5a
            let proposal_parameters =
                proposal_types::parameters::spending_proposal::<T>();
            let proposal_details = ProposalDetails::Spending(balance, destination);
            let proposal_code = T::ProposalEncoder::encode_proposal(proposal_details.clone());

            Self::create_proposal(
                origin,
                member_id,
                title,
                description,
                stake_balance,
                proposal_code,
                proposal_parameters,
                proposal_details,
            )?;
        }

        /// Create 'Set lead' proposal type.
        /// This proposal uses `replace_lead()` extrinsic from the `content_working_group`  module.
        pub fn create_set_lead_proposal(
            origin,
            member_id: MemberId<T>,
            title: Vec<u8>,
            description: Vec<u8>,
            stake_balance: Option<BalanceOf<T>>,
            new_lead: Option<(T::MemberId, T::AccountId)>
        ) {
            if let Some(lead) = new_lead.clone() {
                let account_id = lead.1;
                ensure!(
                    !<governance::council::Module<T>>::is_councilor(&account_id),
                    Error::InvalidSetLeadParameterCannotBeCouncilor
                );
            }

            let proposal_parameters =
                proposal_types::parameters::set_lead_proposal::<T>();
            let proposal_details = ProposalDetails::SetLead(new_lead);
            let proposal_code = T::ProposalEncoder::encode_proposal(proposal_details.clone());

            Self::create_proposal(
                origin,
                member_id,
                title,
                description,
                stake_balance,
                proposal_code,
                proposal_parameters,
                proposal_details,
            )?;
        }

        /// Create 'Evict storage provider' proposal type.
        /// This proposal uses `remove_actor()` extrinsic from the `roles::actors`  module.
        pub fn create_evict_storage_provider_proposal(
            origin,
            member_id: MemberId<T>,
            title: Vec<u8>,
            description: Vec<u8>,
            stake_balance: Option<BalanceOf<T>>,
            actor_account: T::AccountId,
        ) {
            let proposal_parameters =
                proposal_types::parameters::evict_storage_provider_proposal::<T>();
            let proposal_details = ProposalDetails::EvictStorageProvider(actor_account);
            let proposal_code = T::ProposalEncoder::encode_proposal(proposal_details.clone());

            Self::create_proposal(
                origin,
                member_id,
                title,
                description,
                stake_balance,
                proposal_code,
                proposal_parameters,
                proposal_details,
            )?;
        }

        /// Create 'Evict storage provider' proposal type.
        /// This proposal uses `set_validator_count()` extrinsic from the Substrate `staking`  module.
        pub fn create_set_validator_count_proposal(
            origin,
            member_id: MemberId<T>,
            title: Vec<u8>,
            description: Vec<u8>,
            stake_balance: Option<BalanceOf<T>>,
            new_validator_count: u32,
        ) {
            ensure!(
                new_validator_count >= <staking::Module<T>>::minimum_validator_count(),
                Error::InvalidValidatorCount
            );

            ensure!(
                new_validator_count <= 1000, // max validator count
                Error::InvalidValidatorCount
            );

            let proposal_parameters =
                proposal_types::parameters::set_validator_count_proposal::<T>();
            let proposal_details = ProposalDetails::SetValidatorCount(new_validator_count);
            let proposal_code = T::ProposalEncoder::encode_proposal(proposal_details.clone());

            Self::create_proposal(
                origin,
                member_id,
                title,
                description,
                stake_balance,
                proposal_code,
                proposal_parameters,
                proposal_details,
            )?;
        }

        /// Create 'Set storage roles parameters' proposal type.
        /// This proposal uses `set_role_parameters()` extrinsic from the Substrate `roles::actors`  module.
        pub fn create_set_storage_role_parameters_proposal(
            origin,
            member_id: MemberId<T>,
            title: Vec<u8>,
            description: Vec<u8>,
            stake_balance: Option<BalanceOf<T>>,
            role_parameters: RoleParameters<BalanceOfGovernanceCurrency<T>, T::BlockNumber>
        ) {
            Self::ensure_storage_role_parameters_valid(&role_parameters)?;

<<<<<<< HEAD
            let proposal_code = <roles::actors::Call<T>>::set_role_parameters(
                Role::StorageProvider,
                role_parameters
            );

=======
>>>>>>> 27af9b5a
            let proposal_parameters =
                proposal_types::parameters::set_storage_role_parameters_proposal::<T>();
            let proposal_details =  ProposalDetails::SetStorageRoleParameters(role_parameters);
            let proposal_code = T::ProposalEncoder::encode_proposal(proposal_details.clone());

            Self::create_proposal(
                origin,
                member_id,
                title,
                description,
                stake_balance,
                proposal_code,
                proposal_parameters,
                proposal_details,
            )?;
        }

// *************** Extrinsic to execute

        /// Text proposal extrinsic. Should be used as callable object to pass to the `engine` module.
        pub fn execute_text_proposal(
            origin,
            text: Vec<u8>,
        ) {
            ensure_root(origin)?;
            print("Text proposal: ");
            let text_string_result = from_utf8(text.as_slice());
            if let Ok(text_string) = text_string_result{
                print(text_string);
            }
        }

        /// Runtime upgrade proposal extrinsic.
        /// Should be used as callable object to pass to the `engine` module.
        pub fn execute_runtime_upgrade_proposal(
            origin,
            wasm: Vec<u8>,
        ) {
            let (cloned_origin1, cloned_origin2) =  Self::double_origin(origin);
            ensure_root(cloned_origin1)?;

            print("Runtime upgrade proposal execution started.");

            <system::Module<T>>::set_code(cloned_origin2, wasm)?;

            print("Runtime upgrade proposal execution finished.");
        }
    }
}

impl<T: Trait> Module<T> {
    // Multiplies the T::Origin.
    // In our current substrate version system::Origin doesn't support clone(),
    // but it will be supported in latest up-to-date substrate version.
    // TODO: delete when T::Origin will support the clone()
    fn double_origin(origin: T::Origin) -> (T::Origin, T::Origin) {
        let coerced_origin = origin.into().ok().unwrap_or(RawOrigin::None);

        let (cloned_origin1, cloned_origin2) = match coerced_origin {
            RawOrigin::None => (RawOrigin::None, RawOrigin::None),
            RawOrigin::Root => (RawOrigin::Root, RawOrigin::Root),
            RawOrigin::Signed(account_id) => (
                RawOrigin::Signed(account_id.clone()),
                RawOrigin::Signed(account_id),
            ),
        };

        (cloned_origin1.into(), cloned_origin2.into())
    }

    // Generic template proposal builder
    fn create_proposal(
        origin: T::Origin,
        member_id: MemberId<T>,
        title: Vec<u8>,
        description: Vec<u8>,
        stake_balance: Option<BalanceOf<T>>,
        proposal_code: Vec<u8>,
        proposal_parameters: ProposalParameters<T::BlockNumber, BalanceOf<T>>,
        proposal_details: ProposalDetails<
            BalanceOfMint<T>,
            BalanceOfGovernanceCurrency<T>,
            T::BlockNumber,
            T::AccountId,
            T::MemberId,
        >,
    ) -> DispatchResult<Error> {
        let account_id = T::MembershipOriginValidator::ensure_actor_origin(origin, member_id)?;

        <proposal_engine::Module<T>>::ensure_create_proposal_parameters_are_valid(
            &proposal_parameters,
            &title,
            &description,
            stake_balance,
        )?;

        <proposal_discussion::Module<T>>::ensure_can_create_thread(member_id, &title)?;

        let discussion_thread_id =
            <proposal_discussion::Module<T>>::create_thread(member_id, title.clone())?;

        let proposal_id = <proposal_engine::Module<T>>::create_proposal(
            account_id,
            member_id,
            proposal_parameters,
            title,
            description,
            stake_balance,
            proposal_code,
        )?;

        <ThreadIdByProposalId<T>>::insert(proposal_id, discussion_thread_id);
        <ProposalDetailsByProposalId<T>>::insert(proposal_id, proposal_details);

        Ok(())
    }

    // validates storage role parameters for the 'Set storage role parameters' proposal
    fn ensure_storage_role_parameters_valid(
        role_parameters: &RoleParameters<BalanceOfGovernanceCurrency<T>, T::BlockNumber>,
    ) -> Result<(), Error> {
        ensure!(
            role_parameters.min_actors <= 5,
            Error::InvalidStorageRoleParameterMinActors
        );

        ensure!(
            role_parameters.max_actors >= 5,
            Error::InvalidStorageRoleParameterMaxActors
        );

        ensure!(
            role_parameters.max_actors < 100,
            Error::InvalidStorageRoleParameterMaxActors
        );

        ensure!(
            role_parameters.reward_period >= T::BlockNumber::from(600),
            Error::InvalidStorageRoleParameterRewardPeriod
        );

        ensure!(
            role_parameters.reward_period <= T::BlockNumber::from(3600),
            Error::InvalidStorageRoleParameterRewardPeriod
        );

        ensure!(
            role_parameters.bonding_period >= T::BlockNumber::from(600),
            Error::InvalidStorageRoleParameterBondingPeriod
        );

        ensure!(
            role_parameters.bonding_period <= T::BlockNumber::from(28800),
            Error::InvalidStorageRoleParameterBondingPeriod
        );

        ensure!(
            role_parameters.unbonding_period >= T::BlockNumber::from(600),
            Error::InvalidStorageRoleParameterUnbondingPeriod
        );

        ensure!(
            role_parameters.unbonding_period <= T::BlockNumber::from(28800),
            Error::InvalidStorageRoleParameterUnbondingPeriod
        );

        ensure!(
            role_parameters.min_service_period >= T::BlockNumber::from(600),
            Error::InvalidStorageRoleParameterMinServicePeriod
        );

        ensure!(
            role_parameters.min_service_period <= T::BlockNumber::from(28800),
            Error::InvalidStorageRoleParameterMinServicePeriod
        );

        ensure!(
            role_parameters.startup_grace_period >= T::BlockNumber::from(600),
            Error::InvalidStorageRoleParameterStartupGracePeriod
        );

        ensure!(
            role_parameters.startup_grace_period <= T::BlockNumber::from(28800),
            Error::InvalidStorageRoleParameterStartupGracePeriod
        );

        ensure!(
            role_parameters.min_stake > <BalanceOfGovernanceCurrency<T>>::from(0u32),
            Error::InvalidStorageRoleParameterMinStake
        );

        let max_min_stake: u32 = get_required_stake_by_fraction::<T>(1, 100)
            .try_into()
            .unwrap_or_default() as u32;

        ensure!(
            role_parameters.min_stake < <BalanceOfGovernanceCurrency<T>>::from(max_min_stake),
            Error::InvalidStorageRoleParameterMinStake
        );

        ensure!(
            role_parameters.entry_request_fee > <BalanceOfGovernanceCurrency<T>>::from(0u32),
            Error::InvalidStorageRoleParameterEntryRequestFee
        );

        let max_entry_request_fee: u32 = get_required_stake_by_fraction::<T>(1, 100)
            .try_into()
            .unwrap_or_default() as u32;

        ensure!(
            role_parameters.entry_request_fee
                < <BalanceOfGovernanceCurrency<T>>::from(max_entry_request_fee),
            Error::InvalidStorageRoleParameterEntryRequestFee
        );

        ensure!(
            role_parameters.reward > <BalanceOfGovernanceCurrency<T>>::from(0u32),
            Error::InvalidStorageRoleParameterReward
        );

        let max_reward: u32 = get_required_stake_by_fraction::<T>(1, 1000)
            .try_into()
            .unwrap_or_default() as u32;

        ensure!(
            role_parameters.reward < <BalanceOfGovernanceCurrency<T>>::from(max_reward),
            Error::InvalidStorageRoleParameterReward
        );

        Ok(())
    }

    /*
    entry_request_fee [tJOY]	>0	<1%	NA
    * Not enforced by runtime. Should not be displayed in the UI, or at least grayed out.
    ** Should not be displayed in the UI, or at least grayed out.
        */

    // validates council election parameters for the 'Set election parameters' proposal
    pub(crate) fn ensure_council_election_parameters_valid(
        election_parameters: &ElectionParameters<BalanceOfGovernanceCurrency<T>, T::BlockNumber>,
    ) -> Result<(), Error> {
        ensure!(
            election_parameters.council_size >= 4,
            Error::InvalidCouncilElectionParameterCouncilSize
        );

        ensure!(
            election_parameters.council_size <= 20,
            Error::InvalidCouncilElectionParameterCouncilSize
        );

        ensure!(
            election_parameters.candidacy_limit >= 25,
            Error::InvalidCouncilElectionParameterCandidacyLimit
        );

        ensure!(
            election_parameters.candidacy_limit <= 100,
            Error::InvalidCouncilElectionParameterCandidacyLimit
        );

        ensure!(
            election_parameters.min_voting_stake >= <BalanceOfGovernanceCurrency<T>>::one(),
            Error::InvalidCouncilElectionParameterMinVotingStake
        );

        ensure!(
            election_parameters.min_voting_stake
                <= <BalanceOfGovernanceCurrency<T>>::from(100_000_u32),
            Error::InvalidCouncilElectionParameterMinVotingStake
        );

        ensure!(
            election_parameters.new_term_duration >= T::BlockNumber::from(14400),
            Error::InvalidCouncilElectionParameterNewTermDuration
        );

        ensure!(
            election_parameters.new_term_duration <= T::BlockNumber::from(432_000),
            Error::InvalidCouncilElectionParameterNewTermDuration
        );

        ensure!(
            election_parameters.revealing_period >= T::BlockNumber::from(14400),
            Error::InvalidCouncilElectionParameterRevealingPeriod
        );

        ensure!(
            election_parameters.revealing_period <= T::BlockNumber::from(43200),
            Error::InvalidCouncilElectionParameterRevealingPeriod
        );

        ensure!(
            election_parameters.voting_period >= T::BlockNumber::from(14400),
            Error::InvalidCouncilElectionParameterVotingPeriod
        );

        ensure!(
            election_parameters.voting_period <= T::BlockNumber::from(43200),
            Error::InvalidCouncilElectionParameterVotingPeriod
        );

        ensure!(
            election_parameters.announcing_period >= T::BlockNumber::from(14400),
            Error::InvalidCouncilElectionParameterAnnouncingPeriod
        );

        ensure!(
            election_parameters.announcing_period <= T::BlockNumber::from(43200),
            Error::InvalidCouncilElectionParameterAnnouncingPeriod
        );

        ensure!(
            election_parameters.min_council_stake >= <BalanceOfGovernanceCurrency<T>>::one(),
            Error::InvalidCouncilElectionParameterMinCouncilStake
        );

        ensure!(
            election_parameters.min_council_stake
                <= <BalanceOfGovernanceCurrency<T>>::from(100_000_u32),
            Error::InvalidCouncilElectionParameterMinCouncilStake
        );

        Ok(())
    }
}

// calculates required stake value using total issuance value and stake percentage. Truncates to
// lowest integer value. Value fraction is defined by numerator and denominator.
pub(crate) fn get_required_stake_by_fraction<T: crate::Trait>(
    numerator: u32,
    denominator: u32,
) -> BalanceOf<T> {
    let total_issuance: u128 = <CurrencyOf<T>>::total_issuance().try_into().unwrap_or(0) as u128;
    let required_stake =
        Perbill::from_rational_approximation(numerator, denominator) * total_issuance;

    let balance: BalanceOf<T> = required_stake.saturated_into();

    balance
}<|MERGE_RESOLUTION|>--- conflicted
+++ resolved
@@ -34,18 +34,16 @@
 //! - [governance](../substrate_governance_module/index.html)
 //! - [content_working_group](../substrate_content_working_group_module/index.html)
 //!
-<<<<<<< HEAD
+//! ### Notes
+//! The module uses [ProposalEncoder](./trait.ProposalEncoder.html) to encode the proposal using
+//! its details. Encoded byte vector is passed to the _proposals engine_ as serialized executable code.
+
 // Clippy linter warning. TODO: remove after the Constaninople release
 #![allow(clippy::type_complexity)]
 // disable it because of possible frontend API break
 
 // Clippy linter warning. TODO: refactor "this function has too many argument"
 #![allow(clippy::too_many_arguments)] // disable it because of possible API break
-=======
-//! ### Notes
-//! The module uses [ProposalEncoder](./trait.ProposalEncoder.html) to encode the proposal using
-//! its details. Encoded byte vector is passed to the _proposals engine_ as serialized executable code.
->>>>>>> 27af9b5a
 
 // Ensure we're `no_std` when compiling for Wasm.
 #![cfg_attr(not(feature = "std"), no_std)]
@@ -414,14 +412,8 @@
 
             Self::ensure_council_election_parameters_valid(&election_parameters)?;
 
-<<<<<<< HEAD
-            let proposal_code =
-                <governance::election::Call<T>>::set_election_parameters(election_parameters);
-
-=======
             let proposal_details = ProposalDetails::SetElectionParameters(election_parameters);
             let proposal_code = T::ProposalEncoder::encode_proposal(proposal_details.clone());
->>>>>>> 27af9b5a
             let proposal_parameters =
                 proposal_types::parameters::set_election_parameters_proposal::<T>();
 
@@ -456,12 +448,6 @@
                 Error::InvalidStorageWorkingGroupMintCapacity
             );
 
-<<<<<<< HEAD
-            let proposal_code =
-                <content_working_group::Call<T>>::set_mint_capacity(mint_balance);
-
-=======
->>>>>>> 27af9b5a
             let proposal_parameters =
                 proposal_types::parameters::set_content_working_group_mint_capacity_proposal::<T>();
             let proposal_details = ProposalDetails::SetContentWorkingGroupMintCapacity(mint_balance);
@@ -504,14 +490,6 @@
                 Error::InvalidSpendingProposalBalance
             );
 
-<<<<<<< HEAD
-            let proposal_code = <governance::council::Call<T>>::spend_from_council_mint(
-                balance,
-                destination.clone()
-            );
-
-=======
->>>>>>> 27af9b5a
             let proposal_parameters =
                 proposal_types::parameters::spending_proposal::<T>();
             let proposal_details = ProposalDetails::Spending(balance, destination);
@@ -640,14 +618,6 @@
         ) {
             Self::ensure_storage_role_parameters_valid(&role_parameters)?;
 
-<<<<<<< HEAD
-            let proposal_code = <roles::actors::Call<T>>::set_role_parameters(
-                Role::StorageProvider,
-                role_parameters
-            );
-
-=======
->>>>>>> 27af9b5a
             let proposal_parameters =
                 proposal_types::parameters::set_storage_role_parameters_proposal::<T>();
             let proposal_details =  ProposalDetails::SetStorageRoleParameters(role_parameters);
