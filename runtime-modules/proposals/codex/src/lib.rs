--- conflicted
+++ resolved
@@ -390,42 +390,6 @@
             Self::create_proposal(params)?;
         }
 
-<<<<<<< HEAD
-        /// Create 'Set content working group mint capacity' proposal type.
-        /// This proposal uses `set_mint_capacity()` extrinsic from the `content-working-group`  module.
-        #[weight = 10_000_000] // TODO: adjust weight
-        pub fn create_set_content_working_group_mint_capacity_proposal(
-            origin,
-            member_id: MemberId<T>,
-            title: Vec<u8>,
-            description: Vec<u8>,
-            stake_balance: Option<BalanceOf<T>>,
-            mint_balance: BalanceOfMint<T>,
-            exact_execution_block: Option<T::BlockNumber>,
-        ) {
-            ensure!(
-                mint_balance <= <BalanceOfMint<T>>::from(CONTENT_WORKING_GROUP_MINT_CAPACITY_MAX_VALUE),
-                Error::<T>::InvalidContentWorkingGroupMintCapacity
-            );
-
-            let proposal_details = ProposalDetails::SetContentWorkingGroupMintCapacity(mint_balance);
-            let params = CreateProposalParameters{
-                origin,
-                member_id,
-                title,
-                description,
-                stake_balance,
-                proposal_details: proposal_details.clone(),
-                proposal_parameters: proposal_types::parameters::set_content_working_group_mint_capacity_proposal::<T>(),
-                proposal_code: T::ProposalEncoder::encode_proposal(proposal_details),
-                exact_execution_block,
-            };
-
-            Self::create_proposal(params)?;
-        }
-
-=======
->>>>>>> 37d097d1
         /// Create 'Spending' proposal type.
         /// This proposal uses `spend_from_council_mint()` extrinsic from the `governance::council`  module.
         #[weight = 10_000_000] // TODO: adjust weight
@@ -461,44 +425,6 @@
             Self::create_proposal(params)?;
         }
 
-<<<<<<< HEAD
-        /// Create 'Set lead' proposal type.
-        /// This proposal uses `replace_lead()` extrinsic from the `content_working_group`  module.
-        #[weight = 10_000_000] // TODO: adjust weight
-        pub fn create_set_lead_proposal(
-            origin,
-            member_id: MemberId<T>,
-            title: Vec<u8>,
-            description: Vec<u8>,
-            stake_balance: Option<BalanceOf<T>>,
-            new_lead: Option<(T::MemberId, T::AccountId)>,
-            exact_execution_block: Option<T::BlockNumber>,
-        ) {
-            if let Some(lead) = new_lead.clone() {
-                let account_id = lead.1;
-                ensure!(
-                    !<governance::council::Module<T>>::is_councilor(&account_id),
-                    Error::<T>::InvalidSetLeadParameterCannotBeCouncilor
-                );
-            }
-            let proposal_details = ProposalDetails::SetLead(new_lead);
-            let params = CreateProposalParameters{
-                origin,
-                member_id,
-                title,
-                description,
-                stake_balance,
-                proposal_details: proposal_details.clone(),
-                proposal_parameters: proposal_types::parameters::set_lead_proposal::<T>(),
-                proposal_code: T::ProposalEncoder::encode_proposal(proposal_details),
-                exact_execution_block,
-            };
-
-            Self::create_proposal(params)?;
-        }
-
-=======
->>>>>>> 37d097d1
         /// Create 'Evict storage provider' proposal type.
         /// This proposal uses `set_validator_count()` extrinsic from the Substrate `staking`  module.
         #[weight = 10_000_000] // TODO: adjust weight
@@ -895,26 +821,6 @@
         ));
         <TextProposalVotingPeriod<T>>::put(T::BlockNumber::from(p.text_proposal_voting_period));
         <TextProposalGracePeriod<T>>::put(T::BlockNumber::from(p.text_proposal_grace_period));
-<<<<<<< HEAD
-        <SetContentWorkingGroupMintCapacityProposalVotingPeriod<T>>::put(T::BlockNumber::from(
-            p.set_content_working_group_mint_capacity_proposal_voting_period,
-        ));
-        <SetContentWorkingGroupMintCapacityProposalGracePeriod<T>>::put(T::BlockNumber::from(
-            p.set_content_working_group_mint_capacity_proposal_grace_period,
-        ));
-        <SetLeadProposalVotingPeriod<T>>::put(T::BlockNumber::from(
-            p.set_lead_proposal_voting_period,
-        ));
-        <SetLeadProposalGracePeriod<T>>::put(T::BlockNumber::from(
-            p.set_lead_proposal_grace_period,
-=======
-        <SetElectionParametersProposalVotingPeriod<T>>::put(T::BlockNumber::from(
-            p.set_election_parameters_proposal_voting_period,
-        ));
-        <SetElectionParametersProposalGracePeriod<T>>::put(T::BlockNumber::from(
-            p.set_election_parameters_proposal_grace_period,
->>>>>>> 37d097d1
-        ));
         <SpendingProposalVotingPeriod<T>>::put(T::BlockNumber::from(
             p.spending_proposal_voting_period,
         ));
