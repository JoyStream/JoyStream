// TODO: adjust all extrinsic weights

//! # Council module
//! Council module for the the Joystream platform.
//!
//! ## Overview
//!
//! The Council module let's privileged network users elect their voted representation.
//!
//! Each council cycle is composed of three phases. The default phase is the candidacy announcement phase,
//! during which users can announce their candidacy to the next council. After a fixed amount of time
//! (network blocks) candidacy announcement phase concludes, and the next phase starts if a minimum
//! number of candidates is announced; restarts the announcement phase otherwise. The next phase
//! is the Election phase, during which users can vote for their selected candidate. The election
//! itself is handled by the Referendum module. After elections end and a minimum amount of candidates
//! received votes, a new council is appointed, and the Council module enters an Idle phase for the fixed
//! amount of time before another round's candidacy announcements begin.
//!
//! The module supports requiring staking currency for the both candidacy and voting.
//!
//! ## Implementation
//! Module expects that association of a particular account id to a membership id is never broken.
//! Reassociation of an account id to a different membership id behind the scenes that the Council module
//! can't be aware of will result in unexpected behavior.
//!
//! When implementing runtime for this module, don't forget to call all ReferendumConnection trait functions
//! at proper places. See the trait details for more information.
//!
//! ## Supported extrinsics
//! - [announce_candidacy](./struct.Module.html#method.announce_candidacy)
//! - [release_candidacy_stake](./struct.Module.html#method.release_candidacy_stake)
//! - [set_candidacy_note](./struct.Module.html#method.set_candidacy_note)
//! - [set_budget](./struct.Module.html#method.set_budget)
<<<<<<< HEAD
=======
//! - [plan_budget_refill](./struct.Module.html#method.plan_budget_refill)
>>>>>>> 1fe64dba
//!
//! ## Important functions
//! These functions have to be called by the runtime for the council to work properly.
//! - [recieve_referendum_results](./trait.ReferendumConnection.html#method.recieve_referendum_results)
//! - [can_unlock_vote_stake](./trait.ReferendumConnection.html#method.can_unlock_vote_stake)
//!
//! ## Dependencies:
//! - [referendum](../referendum/index.html)
//!
//! NOTE: When implementing runtime for this module, don't forget to call all ReferendumConnection
//!       trait functions at proper places.

/////////////////// Configuration //////////////////////////////////////////////
#![cfg_attr(not(feature = "std"), no_std)]

// used dependencies
use codec::{Codec, Decode, Encode};
use frame_support::traits::{Currency, Get};
use frame_support::{
    decl_error, decl_event, decl_module, decl_storage, ensure, error::BadOrigin, Parameter,
};

#[cfg(feature = "std")]
use serde::{Deserialize, Serialize};
use sp_arithmetic::traits::BaseArithmetic;
use sp_runtime::traits::{Hash, MaybeSerialize, Member, SaturatedConversion, Saturating};
use std::marker::PhantomData;
use system::{ensure_root, ensure_signed};

use referendum::{CastVote, OptionResult, ReferendumManager};

// declared modules
mod mock;
mod staking_handler;
mod tests;

use staking_handler::StakingHandler2;

/////////////////// Data Structures ////////////////////////////////////////////

/// Information about council's current state and when it changed the last time.
#[derive(Encode, Decode, PartialEq, Eq, Debug, Default)]
pub struct CouncilStageUpdate<BlockNumber> {
    stage: CouncilStage,
    changed_at: BlockNumber,
}

/// Possible council states.
#[derive(Encode, Decode, PartialEq, Eq, Debug)]
pub enum CouncilStage {
    /// Candidacy announcement period.
    Announcing(CouncilStageAnnouncing),
    /// Election of the new council.
    Election(CouncilStageElection),
    /// The idle phase - no new council election is running now.
    Idle,
}

impl Default for CouncilStage {
    fn default() -> CouncilStage {
        CouncilStage::Announcing(CouncilStageAnnouncing {
            candidates_count: 0,
        })
    }
}

/// Representation for announcing candidacy stage state.
#[derive(Encode, Decode, PartialEq, Eq, Debug, Default)]
pub struct CouncilStageAnnouncing {
    candidates_count: u64,
}

/// Representation for new council members election stage state.
#[derive(Encode, Decode, PartialEq, Eq, Debug, Default)]
pub struct CouncilStageElection {
    candidates_count: u64,
}

/// Candidate representation.
#[cfg_attr(feature = "std", derive(Serialize, Deserialize))]
#[derive(Encode, Decode, PartialEq, Eq, Debug, Default, Clone)]
pub struct Candidate<AccountId, Balance, Hash> {
    staking_account_id: AccountId,
    reward_account_id: AccountId,
    cycle_id: u64,
    stake: Balance,
    note_hash: Option<Hash>,
}

/// Council member representation.
#[cfg_attr(feature = "std", derive(Serialize, Deserialize))]
#[derive(Encode, Decode, PartialEq, Eq, Debug, Default, Clone)]
pub struct CouncilMember<AccountId, MembershipId, Balance, BlockNumber> {
    staking_account_id: AccountId,
    reward_account_id: AccountId,
    membership_id: MembershipId,
    stake: Balance,

    last_payment_block: BlockNumber,
    unpaid_reward: Balance,
}

impl<AccountId, MembershipId, Balance, Hash, BlockNumber>
    From<(
        Candidate<AccountId, Balance, Hash>,
        MembershipId,
        BlockNumber,
        Balance,
    )> for CouncilMember<AccountId, MembershipId, Balance, BlockNumber>
{
    fn from(
        from: (
            Candidate<AccountId, Balance, Hash>,
            MembershipId,
            BlockNumber,
            Balance,
        ),
    ) -> Self {
        Self {
            staking_account_id: from.0.staking_account_id,
            reward_account_id: from.0.reward_account_id,
            membership_id: from.1,
            stake: from.0.stake,

            last_payment_block: from.2,
            unpaid_reward: from.3,
        }
    }
}

/////////////////// Type aliases ///////////////////////////////////////////////

pub type Balance<T> = <<<T as Trait>::Referendum as ReferendumManager<
    <T as system::Trait>::Origin,
    <T as system::Trait>::AccountId,
    <T as system::Trait>::Hash,
>>::Currency as Currency<<T as system::Trait>::AccountId>>::Balance;
pub type VotePowerOf<T> = <<T as Trait>::Referendum as ReferendumManager<
    <T as system::Trait>::Origin,
    <T as system::Trait>::AccountId,
    <T as system::Trait>::Hash,
>>::VotePower;
pub type CastVoteOf<T> = CastVote<<T as system::Trait>::Hash, Balance<T>>;

pub type CouncilMemberOf<T> = CouncilMember<
    <T as system::Trait>::AccountId,
    <T as Trait>::MembershipId,
    Balance<T>,
    <T as system::Trait>::BlockNumber,
>;
pub type CandidateOf<T> =
    Candidate<<T as system::Trait>::AccountId, Balance<T>, <T as system::Trait>::Hash>;
pub type CouncilStageUpdateOf<T> = CouncilStageUpdate<<T as system::Trait>::BlockNumber>;

/////////////////// Trait, Storage, Errors, and Events /////////////////////////

/// The main council trait.
pub trait Trait: system::Trait {
    /// The overarching event type.
    type Event: From<Event<Self>> + Into<<Self as system::Trait>::Event>;

    /// Representation for council membership.
    type MembershipId: Parameter
        + Member
        + BaseArithmetic
        + Codec
        + Default
        + Copy
        + MaybeSerialize
        + PartialEq
        + From<u64>
        + Into<u64>;

    /// Referendum used for council elections.
    type Referendum: ReferendumManager<Self::Origin, Self::AccountId, Self::Hash>;

    /// Minimum number of extra candidates needed for the valid election.
    /// Number of total candidates is equal to council size plus extra candidates.
    type MinNumberOfExtraCandidates: Get<u64>;
    /// Council member count
    type CouncilSize: Get<u64>;
    /// Minimum stake candidate has to lock
    type MinCandidateStake: Get<Balance<Self>>;

    /// Identifier for currency lock used for candidacy staking.
    type CandidacyLock: StakingHandler2<Self::AccountId, Balance<Self>, Self::MembershipId>;
    /// Identifier for currency lock used for candidacy staking.
    type ElectedMemberLock: StakingHandler2<Self::AccountId, Balance<Self>, Self::MembershipId>;

    /// Duration of annoncing period
    type AnnouncingPeriodDuration: Get<Self::BlockNumber>;
    /// Duration of idle period
    type IdlePeriodDuration: Get<Self::BlockNumber>;

    /// The value elected members will be awarded each block of their reign.
    type ElectedMemberRewardPerBlock: Get<Balance<Self>>;
    /// Interval for automatic reward payments.
    type ElectedMemberRewardPeriod: Get<Self::BlockNumber>;

    /// Amount that will be added to the budget balance on every refill.
    type BudgetRefillAmount: Get<Balance<Self>>;
    /// Interval between automatic budget refills.
    type BudgetRefillPeriod: Get<Self::BlockNumber>;

    /// Checks that the user account is indeed associated with the member.
    fn is_council_member_account(
        membership_id: &Self::MembershipId,
        account_id: &<Self as system::Trait>::AccountId,
    ) -> bool;
}

/// Trait with functions that MUST be called by the runtime with values received from the referendum module.
pub trait ReferendumConnection<T: Trait> {
    /// Process referendum results. This function MUST be called in runtime's implementation of referendum's `process_results()`.
    fn recieve_referendum_results(winners: &[OptionResult<VotePowerOf<T>>]);

    /// Process referendum results. This function MUST be called in runtime's implementation of referendum's `can_release_voting_stake()`.
    fn can_unlock_vote_stake(vote: &CastVoteOf<T>) -> Result<(), Error<T>>;

    /// Checks that user is indeed candidating. This function MUST be called in runtime's implementation of referendum's `is_valid_option_id()`.
    fn is_valid_candidate_id(membership_id: &T::MembershipId) -> bool;
}

decl_storage! {
    trait Store for Module<T: Trait> as Council {
        /// Current council voting stage
        pub Stage get(fn stage) config(): CouncilStageUpdate<T::BlockNumber>;

        /// Current council members
        pub CouncilMembers get(fn council_members) config(): Vec<CouncilMemberOf<T>>;

        /// Map of all candidates that ever candidated and haven't unstake yet.
        pub Candidates get(fn candidates) config(): map hasher(blake2_128_concat) T::MembershipId => Candidate<T::AccountId, Balance::<T>, T::Hash>;

        /// Index of the current candidacy period. It is incremented everytime announcement period starts.
        pub AnnouncementPeriodNr get(fn announcement_period_nr) config(): u64;

        /// Budget for the council's elected members rewards.
<<<<<<< HEAD
        pub Budget get(fn budget): Balance<T>;

        /// The next block in which the elected council member rewards will be payed.
        pub NextRewardPayments get(fn next_reward_payments): T::BlockNumber;

        /// The next block in which the budget will be increased.
        pub NextBudgetRefill get(fn next_budget_refill): T::BlockNumber;
=======
        pub Budget get(fn budget) config(): Balance<T>;

        /// The next block in which the elected council member rewards will be payed.
        pub NextRewardPayments get(fn next_reward_payments) config(): T::BlockNumber;

        /// The next block in which the budget will be increased.
        pub NextBudgetRefill get(fn next_budget_refill) config(): T::BlockNumber;
>>>>>>> 1fe64dba
    }
}

decl_event! {
    pub enum Event<T>
    where
        Balance = Balance::<T>,
        <T as system::Trait>::BlockNumber,
        <T as Trait>::MembershipId,
        <T as system::Trait>::AccountId,
    {
        /// New council was elected
        AnnouncingPeriodStarted(),

        /// Announcing period can't finish because of insufficient candidtate count
        NotEnoughCandidates(),

        /// Candidates are announced and voting starts
        VotingPeriodStarted(u64),

        /// New candidate announced
        NewCandidate(MembershipId, Balance),

        /// New council was elected and appointed
        NewCouncilElected(Vec<MembershipId>),

        /// New council was elected and appointed
        NewCouncilNotElected(),

        /// Candidacy stake that was no longer needed was released
        CandidacyStakeRelease(MembershipId),

        /// Candidate has withdrawn his candidacy
        CandidacyWithdraw(MembershipId),

        /// The candidate has set a new note for their candidacy
        CandidacyNoteSet(MembershipId, Vec<u8>),

        /// The whole reward was paid to the council member.
        RewardPayment(MembershipId, AccountId, Balance, Balance),

        /// Budget balance was changed by the root.
        BudgetBalanceSet(Balance),
<<<<<<< HEAD
=======

        /// Budget balance was increased by automatic refill.
        BudgetRefill(Balance),

        /// The next budget refill was planned.
        BudgetRefillPlanned(BlockNumber),
>>>>>>> 1fe64dba
    }
}

decl_error! {
    /// Council errors
    pub enum Error for Module<T: Trait> {
        /// Origin is invalid.
        BadOrigin,

        /// User tried to announce candidacy outside of the candidacy announcement period.
        CantCandidateNow,

        /// User tried to release stake outside of the revealing period.
        CantReleaseStakeNow,

        /// Candidate haven't provided sufficient stake.
        CandidacyStakeTooLow,

        /// User tried to announce candidacy twice in the same elections.
        CantCandidateTwice,

        /// User tried to announce candidacy with an account that has the conflicting type of stake
        /// with candidacy stake and has not enough balance for staking for both purposes.
        ConflictingStake,

        /// Council member and candidates can't withdraw stake yet.
        StakeStillNeeded,

        /// User tried to release stake when no stake exists.
        NoStake,

        /// Insufficient balance for candidacy staking.
        InsufficientBalanceForStaking,

        /// Candidate can't vote for himself.
        CantVoteForYourself,

        /// Invalid membership.
        MembershipIdNotMatchAccount,

        /// The combination of membership id and account id is invalid for unstaking an existing candidacy stake.
        InvalidAccountToStakeReuse,

        /// User tried to withdraw candidacy when not candidating.
        NotCandidatingNow,

        /// Can't withdraw candidacy outside of the candidacy announcement period.
        CantWithdrawCandidacyNow,
    }
}

impl<T: Trait> PartialEq for Error<T> {
    fn eq(&self, other: &Self) -> bool {
        self.as_u8() == other.as_u8()
    }
}

impl<T: Trait> From<BadOrigin> for Error<T> {
    fn from(_error: BadOrigin) -> Self {
        Error::<T>::BadOrigin
    }
}

/////////////////// Module definition and implementation ///////////////////////

decl_module! {
    pub struct Module<T: Trait> for enum Call where origin: T::Origin {
        /// Predefined errors
        type Error = Error<T>;

        /// Setup events
        fn deposit_event() = default;

        /// Minimum number of extra candidates needed for the valid election.
        /// Number of total candidates is equal to council size plus extra candidates.
        const MinNumberOfExtraCandidates: u64 = T::MinNumberOfExtraCandidates::get();
        /// Council member count
        const CouncilSize: u64 = T::CouncilSize::get();
        /// Minimum stake candidate has to lock
        const MinCandidateStake: Balance<T> = T::MinCandidateStake::get();
        /// Duration of annoncing period
        const AnnouncingPeriodDuration: T::BlockNumber = T::AnnouncingPeriodDuration::get();
        /// Duration of idle period
        const IdlePeriodDuration: T::BlockNumber = T::IdlePeriodDuration::get();
        /// The value elected members will be awarded each block of their reign.
        const ElectedMemberRewardPerBlock: Balance<T> = T::ElectedMemberRewardPerBlock::get();
        /// Interval for automatic reward payments.
        const ElectedMemberRewardPeriod: T::BlockNumber = T::ElectedMemberRewardPeriod::get();
        /// Amount that will be added to the budget balance on every refill.
        const BudgetRefillAmount: Balance<T> = T::BudgetRefillAmount::get();
        /// Interval between automatic budget refills.
        const BudgetRefillPeriod: T::BlockNumber = T::BudgetRefillPeriod::get();

        /////////////////// Lifetime ///////////////////////////////////////////

        // No origin so this is a priviledged call
        fn on_finalize(now: T::BlockNumber) {
            // council stage progress
            Self::try_progress_stage(now);

            // budget reward payment + budget refill
            Self::try_process_budget(now);
        }

        /////////////////// Election-related ///////////////////////////////////

        /// Subscribe candidate
        #[weight = 10_000_000]
        pub fn announce_candidacy(origin, membership_id: T::MembershipId, staking_account_id: T::AccountId, reward_account_id: T::AccountId, stake: Balance<T>) -> Result<(), Error<T>> {
            // ensure action can be started
            let (stage_data, previous_staking_account_id) = EnsureChecks::<T>::can_announce_candidacy(origin, &membership_id, &staking_account_id, &reward_account_id, &stake)?;

            // prepare candidate
            let candidate = Self::prepare_new_candidate(staking_account_id, reward_account_id, stake);

            //
            // == MUTATION SAFE ==
            //
            if let Some(tmp_account_id) = previous_staking_account_id {
                Mutations::<T>::release_candidacy_stake(&membership_id, &tmp_account_id);
            }

            // update state
            Mutations::<T>::announce_candidacy(&stage_data, &membership_id, &candidate, &stake);

            // emit event
            Self::deposit_event(RawEvent::NewCandidate(membership_id, stake));

            Ok(())
        }

        /// Release candidacy stake that is no longer needed.
        #[weight = 10_000_000]
        pub fn release_candidacy_stake(origin, membership_id: T::MembershipId) -> Result<(), Error<T>> {
            let staking_account_id = EnsureChecks::<T>::can_release_candidacy_stake(origin, &membership_id)?;

            //
            // == MUTATION SAFE ==
            //

            // update state
            Mutations::<T>::release_candidacy_stake(&membership_id, &staking_account_id);

            // emit event
            Self::deposit_event(RawEvent::CandidacyStakeRelease(membership_id));

            Ok(())
        }

        /// Withdraw candidacy and release candidacy stake.
        #[weight = 10_000_000]
        pub fn withdraw_candidacy(origin, membership_id: T::MembershipId) -> Result<(), Error<T>> {
            let staking_account_id = EnsureChecks::<T>::can_withdraw_candidacy(origin, &membership_id)?;

            //
            // == MUTATION SAFE ==
            //

            // update state
            Mutations::<T>::release_candidacy_stake(&membership_id, &staking_account_id);

            // emit event
            Self::deposit_event(RawEvent::CandidacyWithdraw(membership_id));

            Ok(())
        }

        /// Set short description for the user's candidacy. Can be called anytime during user's candidacy.
        #[weight = 10_000_000]
        pub fn set_candidacy_note(origin, membership_id: T::MembershipId, note: Vec<u8>) -> Result<(), Error<T>> {
            // ensure action can be started
            EnsureChecks::<T>::can_set_candidacy_note(origin, &membership_id)?;

            //
            // == MUTATION SAFE ==
            //

            // calculate note's hash
            let note_hash = T::Hashing::hash(note.as_slice());

            // update state
            Mutations::<T>::set_candidacy_note(&membership_id, &note_hash);

            // emit event
            Self::deposit_event(RawEvent::CandidacyNoteSet(membership_id, note));

            Ok(())
        }

        /// Sets the budget balance.
        #[weight = 10_000_000]
        pub fn set_budget(origin, balance: Balance<T>) -> Result<(), Error<T>> {
            // ensure action can be started
            EnsureChecks::<T>::can_set_budget(origin)?;

            //
            // == MUTATION SAFE ==
            //

            // update state
            Mutations::<T>::set_budget(&balance);

            // emit event
            Self::deposit_event(RawEvent::BudgetBalanceSet(balance));

            Ok(())
        }
<<<<<<< HEAD
=======

        /// Plan the next budget refill.
        #[weight = 10_000_000]
        pub fn plan_budget_refill(origin, next_refill: T::BlockNumber) -> Result<(), Error<T>> {
            // ensure action can be started
            EnsureChecks::<T>::can_plan_budget_refill(origin)?;

            //
            // == MUTATION SAFE ==
            //

            // update state
            Mutations::<T>::plan_budget_refill(&next_refill);

            // emit event
            Self::deposit_event(RawEvent::BudgetRefillPlanned(next_refill));

            Ok(())
        }
>>>>>>> 1fe64dba
    }
}

/////////////////// Inner logic ////////////////////////////////////////////////

impl<T: Trait> Module<T> {
    /////////////////// Lifetime ///////////////////////////////////////////

    /// Checkout expire of referendum stage.
    fn try_progress_stage(now: T::BlockNumber) {
        // election progress
        match Stage::<T>::get().stage {
            CouncilStage::Announcing(stage_data) => {
                if now
                    == Stage::<T>::get().changed_at + T::AnnouncingPeriodDuration::get() - 1.into()
                {
                    Self::end_announcement_period(stage_data);
                }
            }
            CouncilStage::Idle => {
                if now == Stage::<T>::get().changed_at + T::IdlePeriodDuration::get() - 1.into() {
                    Self::end_idle_period();
                }
            }
            _ => (),
        }
    }

    /// Checkout elected council members reward payments.
    fn try_process_budget(now: T::BlockNumber) {
        // budget autorefill
<<<<<<< HEAD
        let next_refill = NextBudgetRefill::<T>::get();
        if next_refill == 0.into() {
            // budget automatic refill initialization (this condition will be true only first time autorefill is planned)
            Mutations::<T>::plan_budget_refill(now);
        } else if next_refill == now {
            // budget automatic refill
            Mutations::<T>::refill_budget(now);
=======
        if now == NextBudgetRefill::<T>::get() {
            Self::refill_budget(now);
>>>>>>> 1fe64dba
        }

        // council members rewards
        if now == NextRewardPayments::<T>::get() {
            Self::pay_elected_member_rewards(now);
        }
    }

    /// Finish voting and start ravealing.
    fn end_announcement_period(stage_data: CouncilStageAnnouncing) {
        let candidate_count = T::CouncilSize::get() + T::MinNumberOfExtraCandidates::get();

        // reset announcing period when not enough candidates registered
        if stage_data.candidates_count < candidate_count {
            Mutations::<T>::start_announcing_period();

            // emit event
            Self::deposit_event(RawEvent::NotEnoughCandidates());

            return;
        }

        // update state
        Mutations::<T>::finalize_announcing_period(&stage_data);

        // emit event
        Self::deposit_event(RawEvent::VotingPeriodStarted(stage_data.candidates_count));
    }

    /// Conclude election period and elect new council if possible.
    fn end_election_period(winners: &[OptionResult<VotePowerOf<T>>]) {
        let council_size = T::CouncilSize::get();
        if winners.len() as u64 != council_size {
            // reset candidacy announcement period
            Mutations::<T>::start_announcing_period();

            // emit event
            Self::deposit_event(RawEvent::NewCouncilNotElected());

            return;
        }

        let now: T::BlockNumber = <system::Module<T>>::block_number();

        // prepare candidates that got elected
        let elected_members: Vec<CouncilMemberOf<T>> = winners
            .iter()
            .map(|item| {
                let membership_id = item.option_id.into();
                let candidate = Candidates::<T>::get(membership_id);

                // clear candidate record and unlock their candidacy stake
                Mutations::<T>::clear_candidate(&membership_id, &candidate);

                (candidate, membership_id, now, 0.into()).into()
            })
            .collect();
        // prepare council users for event
        let elected_council_users = elected_members
            .iter()
            .map(|item| item.membership_id)
            .collect();

        // update state
        Mutations::<T>::elect_new_council(elected_members.as_slice(), now);

        // emit event
        Self::deposit_event(RawEvent::NewCouncilElected(elected_council_users));
    }

    /// Finish idle period and start new council election cycle (announcing period).
    fn end_idle_period() {
        // update state
        Mutations::<T>::start_announcing_period();

        // emit event
        Self::deposit_event(RawEvent::AnnouncingPeriodStarted());
    }

    /////////////////// Budget-related /////////////////////////////////////

<<<<<<< HEAD
=======
    /// Refill (increase) the budget's balance.
    fn refill_budget(now: T::BlockNumber) {
        // get refill amount
        let refill_amount = T::BudgetRefillAmount::get();

        // refill budget
        Mutations::<T>::refill_budget(&refill_amount);

        // calculate next refill block number
        let refill_period = T::BudgetRefillPeriod::get();
        let next_refill = now + refill_period;

        // plan next budget refill
        Mutations::<T>::plan_budget_refill(&next_refill);

        // emit events
        Self::deposit_event(RawEvent::BudgetRefill(refill_amount));
        Self::deposit_event(RawEvent::BudgetRefillPlanned(next_refill));
    }

>>>>>>> 1fe64dba
    /// Pay rewards to elected council members.
    fn pay_elected_member_rewards(now: T::BlockNumber) {
        let reward_per_block = T::ElectedMemberRewardPerBlock::get();
        let starting_balance = Budget::<T>::get();

        // pay reward to all council members
        let new_balance = CouncilMembers::<T>::get().iter().enumerate().fold(
            starting_balance,
            |balance, (member_index, council_member)| {
                // calculate unpaid reward
                let unpaid_reward =
                    Calculations::<T>::get_current_reward(&council_member, reward_per_block, now);

<<<<<<< HEAD
                if unpaid_reward == 0.into() {
                    Self::deposit_event(RawEvent::RewardPayment(
                        council_member.membership_id,
                        council_member.reward_account_id.clone(),
                        0.into(),
                        0.into(),
                    ));
                    return balance;
                }

                // stop iterating if budget is completely depleted
                if balance == 0.into() {
=======
                // depleted budget or no accumulated reward to be paid?
                if balance == 0.into() || unpaid_reward == 0.into() {
                    // no need to update council member record here; their unpaid reward will be recalculated next time rewards are paid

>>>>>>> 1fe64dba
                    // emit event
                    Self::deposit_event(RawEvent::RewardPayment(
                        council_member.membership_id,
                        council_member.reward_account_id.clone(),
                        0.into(),
                        unpaid_reward,
                    ));
                    return balance;
                }

                // calculate withdrawable balance
                let (available_balance, missing_balance) =
                    Calculations::<T>::payable_reward(&balance, &unpaid_reward);

                // pay reward
                Mutations::<T>::pay_reward(
                    member_index,
                    &council_member.reward_account_id,
                    &available_balance,
                    &missing_balance,
                    &now,
                );

                // emit event
                Self::deposit_event(RawEvent::RewardPayment(
                    council_member.membership_id,
                    council_member.reward_account_id.clone(),
                    available_balance,
                    missing_balance,
                ));

                // return new balance
                balance - available_balance
            },
        );

        // update state
        Mutations::<T>::finish_reward_payments(new_balance, now);
    }

    /////////////////// Utils //////////////////////////////////////////////////

    /// Construct a new candidate for council election.
    fn prepare_new_candidate(
        staking_account_id: T::AccountId,
        reward_account_id: T::AccountId,
        stake: Balance<T>,
    ) -> CandidateOf<T> {
        Candidate {
            staking_account_id,
            reward_account_id,
            cycle_id: AnnouncementPeriodNr::get(),
            stake,
            note_hash: None,
        }
    }
}

impl<T: Trait> ReferendumConnection<T> for Module<T> {
    /// Process candidates' results recieved from the referendum.
    fn recieve_referendum_results(winners: &[OptionResult<VotePowerOf<T>>]) {
        //
        // == MUTATION SAFE ==
        //

        // conclude election
        Self::end_election_period(winners);
    }

    /// Check that it is a proper time to release stake.
    fn can_unlock_vote_stake(vote: &CastVoteOf<T>) -> Result<(), Error<T>> {
        let current_voting_cycle_id = AnnouncementPeriodNr::get();

        // allow release for very old votes
        if current_voting_cycle_id > vote.cycle_id + 1 {
            return Ok(());
        }

        // allow release for current cycle only in idle stage
        if current_voting_cycle_id == vote.cycle_id
            && !matches!(Stage::<T>::get().stage, CouncilStage::Idle)
        {
            return Err(Error::CantReleaseStakeNow);
        }

        let voting_for_winner = CouncilMembers::<T>::get()
            .iter()
            .map(|council_member| council_member.membership_id)
            .any(|membership_id| vote.vote_for == Some(membership_id.into()));

        // allow release for vote from previous elections only when not voted for winner
        if current_voting_cycle_id == vote.cycle_id + 1 {
            // ensure vote was not cast for the one of winning candidates / council members
            if voting_for_winner {
                return Err(Error::CantReleaseStakeNow);
            }

            return Ok(());
        }

        // at this point vote.cycle_id == current_voting_cycle_id

        // ensure election has ended and voter haven't voted for winner
        if voting_for_winner || !matches!(Stage::<T>::get().stage, CouncilStage::Idle) {
            return Err(Error::CantReleaseStakeNow);
        }

        Ok(())
    }

    /// Checks that user is indeed candidating.
    fn is_valid_candidate_id(membership_id: &T::MembershipId) -> bool {
        if !Candidates::<T>::contains_key(membership_id) {
            return false;
        }

        let candidate = Candidates::<T>::get(membership_id);

        candidate.cycle_id == AnnouncementPeriodNr::get()
    }
}

/////////////////// Calculations ///////////////////////////////////////////////

struct Calculations<T: Trait> {
    _dummy: PhantomData<T>, // 0-sized data meant only to bound generic parameters
}

impl<T: Trait> Calculations<T> {
    /// Calculate current reward for the recipient.
    fn get_current_reward(
        council_member: &CouncilMemberOf<T>,
        reward_per_block: Balance<T>,
        now: T::BlockNumber,
    ) -> Balance<T> {
        // calculate currently unpaid reward for elected council member
        // previously_unpaid_reward + (current_block_number - last_payment_block_number) * reward_per_block
        council_member.unpaid_reward.saturating_add(
            now.saturating_sub(council_member.last_payment_block)
                .saturated_into()
                .saturating_mul(reward_per_block.saturated_into())
                .saturated_into(),
        )
    }

    /// Retrieve current budget's balance and calculate missing balance for reward payment.
    fn payable_reward(
        budget_balance: &Balance<T>,
        reward_amount: &Balance<T>,
    ) -> (Balance<T>, Balance<T>) {
        // check if reward has enough balance
        if reward_amount <= budget_balance {
            return (*reward_amount, 0.into());
        }

        // calculate missing balance
        let missing_balance = reward_amount.saturating_sub(*budget_balance);

        (*budget_balance, missing_balance)
    }
}

/////////////////// Mutations //////////////////////////////////////////////////

struct Mutations<T: Trait> {
    _dummy: PhantomData<T>, // 0-sized data meant only to bound generic parameters
}

impl<T: Trait> Mutations<T> {
    /////////////////// Election-related ///////////////////////////////////

    /// Change the council stage to candidacy announcing stage.
    fn start_announcing_period() {
        let stage_data = CouncilStageAnnouncing {
            candidates_count: 0,
        };

        let block_number = <system::Module<T>>::block_number();

        // set stage
        Stage::<T>::put(CouncilStageUpdate {
            stage: CouncilStage::Announcing(stage_data),
            changed_at: block_number + 1.into(), // set next block as the start of next phase (this function is invoke on block finalization)
        });

        // increase anouncement cycle id
        AnnouncementPeriodNr::mutate(|value| *value += 1);
    }

    /// Change the council stage from the announcing to the election stage.
    fn finalize_announcing_period(stage_data: &CouncilStageAnnouncing) {
        let extra_winning_target_count = T::CouncilSize::get() - 1;

        // start referendum
        T::Referendum::force_start(extra_winning_target_count, AnnouncementPeriodNr::get());

        let block_number = <system::Module<T>>::block_number();

        // change council state
        Stage::<T>::put(CouncilStageUpdate {
            stage: CouncilStage::Election(CouncilStageElection {
                candidates_count: stage_data.candidates_count,
            }),
            changed_at: block_number + 1.into(), // set next block as the start of next phase (this function is invoke on block finalization)
        });
    }

    /// Elect new council after successful election.
    fn elect_new_council(elected_members: &[CouncilMemberOf<T>], now: T::BlockNumber) {
        let block_number = <system::Module<T>>::block_number();

        // change council state
        Stage::<T>::mutate(|value| {
            *value = CouncilStageUpdate {
                stage: CouncilStage::Idle,
                changed_at: block_number + 1.into(), // set next block as the start of next phase
            }
        });

        // try to pay any unpaid rewards (any unpaid rewards after this will be discarded call)
        Module::<T>::pay_elected_member_rewards(now);

        // release stakes for previous council members
        for council_member in CouncilMembers::<T>::get() {
            T::ElectedMemberLock::unlock(&council_member.staking_account_id);
        }

        // set new council
        CouncilMembers::<T>::put(elected_members.to_vec());

        // setup elected member lock for new council's members
        for council_member in CouncilMembers::<T>::get() {
            // lock council member stake
            T::ElectedMemberLock::lock(&council_member.staking_account_id, council_member.stake);
        }
    }

    /// Announce user's candidacy.
    fn announce_candidacy(
        stage_data: &CouncilStageAnnouncing,
        membership_id: &T::MembershipId,
        candidate: &CandidateOf<T>,
        stake: &Balance<T>,
    ) {
        // insert candidate to candidate registery
        Candidates::<T>::insert(membership_id, candidate.clone());

        // prepare new stage
        let new_stage_data = CouncilStageAnnouncing {
            candidates_count: stage_data.candidates_count + 1,
        };

        // store new candidacy list
        Stage::<T>::mutate(|value| {
            *value = CouncilStageUpdate {
                stage: CouncilStage::Announcing(new_stage_data),

                // keep changed_at (and other values) - stage phase haven't changed
                ..*value
            }
        });

        // lock candidacy stake
        T::CandidacyLock::lock(&candidate.staking_account_id, *stake);
    }

    /// Release user's stake that was used for candidacy.
    fn release_candidacy_stake(membership_id: &T::MembershipId, account_id: &T::AccountId) {
        // release stake amount
        T::CandidacyLock::unlock(&account_id);

        // remove candidate record
        Candidates::<T>::remove(membership_id);
    }

    /// Set a new candidacy note for a candidate in the current election.
    fn set_candidacy_note(membership_id: &T::MembershipId, note_hash: &T::Hash) {
        Candidates::<T>::mutate(membership_id, |value| value.note_hash = Some(*note_hash));
    }

    /// Removes member's candidacy record.
    fn clear_candidate(membership_id: &T::MembershipId, candidate: &CandidateOf<T>) {
        // unlock candidacy stake
        T::CandidacyLock::unlock(&candidate.staking_account_id);

        // clear candidate record
        Candidates::<T>::remove(membership_id);
    }

    /////////////////// Budget-related /////////////////////////////////////////

    /// Set budget balance
    fn set_budget(balance: &Balance<T>) {
        Budget::<T>::put(balance);
    }

    /// Refill budget's balance.
<<<<<<< HEAD
    fn refill_budget(now: T::BlockNumber) {
        let refill_amount = T::BudgetRefillAmount::get();

        Budget::<T>::mutate(|balance| *balance += refill_amount);
        Self::plan_budget_refill(now);
    }

    // Plan next budget refill.
    fn plan_budget_refill(now: T::BlockNumber) {
        let refill_period = T::BudgetRefillPeriod::get();

        NextBudgetRefill::<T>::put(now + refill_period);
=======
    fn refill_budget(refill_amount: &Balance<T>) {
        Budget::<T>::mutate(|balance| *balance += *refill_amount);
    }

    // Plan next budget refill.
    fn plan_budget_refill(refill_at: &T::BlockNumber) {
        NextBudgetRefill::<T>::put(refill_at);
>>>>>>> 1fe64dba
    }

    /// Pay reward to a single elected council member.
    fn pay_reward(
        member_index: usize,
        account_id: &T::AccountId,
        amount: &Balance<T>,
        missing_balance: &Balance<T>,
        now: &T::BlockNumber,
    ) {
        // mint tokens into reward account
        <<<T as Trait>::Referendum as ReferendumManager<
            <T as system::Trait>::Origin,
            <T as system::Trait>::AccountId,
            <T as system::Trait>::Hash,
        >>::Currency as Currency<<T as system::Trait>::AccountId>>::deposit_creating(
            account_id, *amount,
        );

        // update elected council member
        CouncilMembers::<T>::mutate(|members| {
            members[member_index].last_payment_block = *now;
            members[member_index].unpaid_reward = *missing_balance;
        });
    }

    /// Save reward-payments-related changes and plan the next reward payout.
    fn finish_reward_payments(new_balance: Balance<T>, now: T::BlockNumber) {
        // update budget's balance
        Budget::<T>::put(new_balance);

        // plan next rewards payment
        let next_reward_block = now + T::ElectedMemberRewardPeriod::get();
        NextRewardPayments::<T>::put(next_reward_block);
    }
}

/////////////////// Ensure checks //////////////////////////////////////////////

struct EnsureChecks<T: Trait> {
    _dummy: PhantomData<T>, // 0-sized data meant only to bound generic parameters
}

impl<T: Trait> EnsureChecks<T> {
    /////////////////// Common checks //////////////////////////////////////////

    fn ensure_user_membership(
        origin: T::Origin,
        membership_id: &T::MembershipId,
    ) -> Result<T::AccountId, Error<T>> {
        let account_id = ensure_signed(origin)?;

        ensure!(
            T::is_council_member_account(membership_id, &account_id),
            Error::MembershipIdNotMatchAccount,
        );

        Ok(account_id)
    }

    /////////////////// Action checks //////////////////////////////////////////

    /// Ensures there is no problem in announcing candidacy.
    fn can_announce_candidacy(
        origin: T::Origin,
        membership_id: &T::MembershipId,
        staking_account_id: &T::AccountId,
        reward_account_id: &T::AccountId,
        stake: &Balance<T>,
    ) -> Result<(CouncilStageAnnouncing, Option<T::AccountId>), Error<T>> {
        // ensure user's membership
        Self::ensure_user_membership(origin, membership_id)?;

        // ensure staking account's membership
        if !T::CandidacyLock::is_member_staking_account(&membership_id, &staking_account_id) {
            return Err(Error::MembershipIdNotMatchAccount);
        }

        // ensure there are no conflicting stake types for the account
        if !T::CandidacyLock::is_account_free_of_conflicting_stakes(&staking_account_id) {
            return Err(Error::ConflictingStake);
        }

        if !T::is_council_member_account(&membership_id, &reward_account_id) {
            return Err(Error::MembershipIdNotMatchAccount);
        }

        let stage_data = match Stage::<T>::get().stage {
            CouncilStage::Announcing(stage_data) => stage_data,
            _ => return Err(Error::CantCandidateNow),
        };

        // when previous candidacy record is present, ensure user is not candidating twice & prepare old stake for unlocking
        let mut existing_staking_account_id = None;
        if Candidates::<T>::contains_key(membership_id) {
            let candidate = Candidates::<T>::get(membership_id);

            // prevent user from candidating twice in the same election
            if candidate.cycle_id == AnnouncementPeriodNr::get() {
                return Err(Error::CantCandidateTwice);
            }

            // remember old staking account
            existing_staking_account_id = Some(candidate.staking_account_id);
        }

        // ensure stake is above minimal threshold
        if stake < &T::MinCandidateStake::get() {
            return Err(Error::CandidacyStakeTooLow);
        }

        // ensure user has enough balance - includes any already locked candidacy stake as it will be reused
        if !T::CandidacyLock::is_enough_balance_for_stake(&staking_account_id, *stake) {
            return Err(Error::InsufficientBalanceForStaking);
        }

        Ok((stage_data, existing_staking_account_id))
    }

    /// Ensures there is no problem in releasing old candidacy stake.
    fn can_release_candidacy_stake(
        origin: T::Origin,
        membership_id: &T::MembershipId,
    ) -> Result<T::AccountId, Error<T>> {
        // ensure user's membership
        Self::ensure_user_membership(origin, membership_id)?;

        // escape when no previous candidacy stake is present
        if !Candidates::<T>::contains_key(membership_id) {
            return Err(Error::NoStake);
        }

        let candidate = Candidates::<T>::get(membership_id);

        // prevent user from releasing candidacy stake during election
        if candidate.cycle_id == AnnouncementPeriodNr::get()
            && !matches!(Stage::<T>::get().stage, CouncilStage::Idle)
        {
            return Err(Error::StakeStillNeeded);
        }

        Ok(candidate.staking_account_id)
    }

    /// Ensures there is no problem in withdrawing already announced candidacy.
    fn can_withdraw_candidacy(
        origin: T::Origin,
        membership_id: &T::MembershipId,
    ) -> Result<T::AccountId, Error<T>> {
        // ensure user's membership
        Self::ensure_user_membership(origin, membership_id)?;

        // escape when no previous candidacy stake is present
        if !Candidates::<T>::contains_key(membership_id) {
            return Err(Error::NotCandidatingNow);
        }

        let candidate = Candidates::<T>::get(membership_id);

        // ensure candidacy announcing period is running now
        match Stage::<T>::get().stage {
            CouncilStage::Announcing(_) => {
                // ensure candidacy was announced in current election cycle
                if candidate.cycle_id != AnnouncementPeriodNr::get() {
                    return Err(Error::NotCandidatingNow);
                }
            }
            _ => return Err(Error::CantWithdrawCandidacyNow),
        };

        Ok(candidate.staking_account_id)
    }

    /// Ensures there is no problem in setting new note for the candidacy.
    fn can_set_candidacy_note(
        origin: T::Origin,
        membership_id: &T::MembershipId,
    ) -> Result<(), Error<T>> {
        // ensure user's membership
        Self::ensure_user_membership(origin, membership_id)?;

        // escape when no previous candidacy stake is present
        if !Candidates::<T>::contains_key(membership_id) {
            return Err(Error::NotCandidatingNow);
        }

        let candidate = Candidates::<T>::get(membership_id);

        // ensure candidacy was announced in current election cycle
        if candidate.cycle_id != AnnouncementPeriodNr::get() {
            return Err(Error::NotCandidatingNow);
        }

        // ensure election hasn't ended yet
        if let CouncilStage::Idle = Stage::<T>::get().stage {
            return Err(Error::NotCandidatingNow);
        }

        Ok(())
    }

    // Ensures there is no problem in setting the budget balance.
    fn can_set_budget(origin: T::Origin) -> Result<(), Error<T>> {
        ensure_root(origin)?;

        Ok(())
    }
<<<<<<< HEAD
=======

    // Ensures there is no problem in planning next budget refill.
    fn can_plan_budget_refill(origin: T::Origin) -> Result<(), Error<T>> {
        ensure_root(origin)?;

        Ok(())
    }
>>>>>>> 1fe64dba
}<|MERGE_RESOLUTION|>--- conflicted
+++ resolved
@@ -31,10 +31,7 @@
 //! - [release_candidacy_stake](./struct.Module.html#method.release_candidacy_stake)
 //! - [set_candidacy_note](./struct.Module.html#method.set_candidacy_note)
 //! - [set_budget](./struct.Module.html#method.set_budget)
-<<<<<<< HEAD
-=======
 //! - [plan_budget_refill](./struct.Module.html#method.plan_budget_refill)
->>>>>>> 1fe64dba
 //!
 //! ## Important functions
 //! These functions have to be called by the runtime for the council to work properly.
@@ -273,15 +270,6 @@
         pub AnnouncementPeriodNr get(fn announcement_period_nr) config(): u64;
 
         /// Budget for the council's elected members rewards.
-<<<<<<< HEAD
-        pub Budget get(fn budget): Balance<T>;
-
-        /// The next block in which the elected council member rewards will be payed.
-        pub NextRewardPayments get(fn next_reward_payments): T::BlockNumber;
-
-        /// The next block in which the budget will be increased.
-        pub NextBudgetRefill get(fn next_budget_refill): T::BlockNumber;
-=======
         pub Budget get(fn budget) config(): Balance<T>;
 
         /// The next block in which the elected council member rewards will be payed.
@@ -289,7 +277,6 @@
 
         /// The next block in which the budget will be increased.
         pub NextBudgetRefill get(fn next_budget_refill) config(): T::BlockNumber;
->>>>>>> 1fe64dba
     }
 }
 
@@ -333,15 +320,12 @@
 
         /// Budget balance was changed by the root.
         BudgetBalanceSet(Balance),
-<<<<<<< HEAD
-=======
 
         /// Budget balance was increased by automatic refill.
         BudgetRefill(Balance),
 
         /// The next budget refill was planned.
         BudgetRefillPlanned(BlockNumber),
->>>>>>> 1fe64dba
     }
 }
 
@@ -549,8 +533,6 @@
 
             Ok(())
         }
-<<<<<<< HEAD
-=======
 
         /// Plan the next budget refill.
         #[weight = 10_000_000]
@@ -570,7 +552,6 @@
 
             Ok(())
         }
->>>>>>> 1fe64dba
     }
 }
 
@@ -602,18 +583,8 @@
     /// Checkout elected council members reward payments.
     fn try_process_budget(now: T::BlockNumber) {
         // budget autorefill
-<<<<<<< HEAD
-        let next_refill = NextBudgetRefill::<T>::get();
-        if next_refill == 0.into() {
-            // budget automatic refill initialization (this condition will be true only first time autorefill is planned)
-            Mutations::<T>::plan_budget_refill(now);
-        } else if next_refill == now {
-            // budget automatic refill
-            Mutations::<T>::refill_budget(now);
-=======
         if now == NextBudgetRefill::<T>::get() {
             Self::refill_budget(now);
->>>>>>> 1fe64dba
         }
 
         // council members rewards
@@ -695,8 +666,6 @@
 
     /////////////////// Budget-related /////////////////////////////////////
 
-<<<<<<< HEAD
-=======
     /// Refill (increase) the budget's balance.
     fn refill_budget(now: T::BlockNumber) {
         // get refill amount
@@ -717,7 +686,6 @@
         Self::deposit_event(RawEvent::BudgetRefillPlanned(next_refill));
     }
 
->>>>>>> 1fe64dba
     /// Pay rewards to elected council members.
     fn pay_elected_member_rewards(now: T::BlockNumber) {
         let reward_per_block = T::ElectedMemberRewardPerBlock::get();
@@ -731,25 +699,10 @@
                 let unpaid_reward =
                     Calculations::<T>::get_current_reward(&council_member, reward_per_block, now);
 
-<<<<<<< HEAD
-                if unpaid_reward == 0.into() {
-                    Self::deposit_event(RawEvent::RewardPayment(
-                        council_member.membership_id,
-                        council_member.reward_account_id.clone(),
-                        0.into(),
-                        0.into(),
-                    ));
-                    return balance;
-                }
-
-                // stop iterating if budget is completely depleted
-                if balance == 0.into() {
-=======
                 // depleted budget or no accumulated reward to be paid?
                 if balance == 0.into() || unpaid_reward == 0.into() {
                     // no need to update council member record here; their unpaid reward will be recalculated next time rewards are paid
 
->>>>>>> 1fe64dba
                     // emit event
                     Self::deposit_event(RawEvent::RewardPayment(
                         council_member.membership_id,
@@ -1047,20 +1000,6 @@
     }
 
     /// Refill budget's balance.
-<<<<<<< HEAD
-    fn refill_budget(now: T::BlockNumber) {
-        let refill_amount = T::BudgetRefillAmount::get();
-
-        Budget::<T>::mutate(|balance| *balance += refill_amount);
-        Self::plan_budget_refill(now);
-    }
-
-    // Plan next budget refill.
-    fn plan_budget_refill(now: T::BlockNumber) {
-        let refill_period = T::BudgetRefillPeriod::get();
-
-        NextBudgetRefill::<T>::put(now + refill_period);
-=======
     fn refill_budget(refill_amount: &Balance<T>) {
         Budget::<T>::mutate(|balance| *balance += *refill_amount);
     }
@@ -1068,7 +1007,6 @@
     // Plan next budget refill.
     fn plan_budget_refill(refill_at: &T::BlockNumber) {
         NextBudgetRefill::<T>::put(refill_at);
->>>>>>> 1fe64dba
     }
 
     /// Pay reward to a single elected council member.
@@ -1276,8 +1214,6 @@
 
         Ok(())
     }
-<<<<<<< HEAD
-=======
 
     // Ensures there is no problem in planning next budget refill.
     fn can_plan_budget_refill(origin: T::Origin) -> Result<(), Error<T>> {
@@ -1285,5 +1221,4 @@
 
         Ok(())
     }
->>>>>>> 1fe64dba
 }