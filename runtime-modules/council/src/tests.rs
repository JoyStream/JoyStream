#![cfg(test)]

use super::{
<<<<<<< HEAD
    Budget, CouncilMemberOf, CouncilMembers, CouncilStageAnnouncing, Error, Module, Trait,
=======
    AnnouncementPeriodNr, Budget, CouncilMemberOf, CouncilMembers, CouncilStageAnnouncing, Error,
    Module, Trait,
>>>>>>> 1fe64dba
};
use crate::mock::*;
use crate::staking_handler::mocks::{CANDIDATE_BASE_ID, VOTER_CANDIDATE_OFFSET};
use crate::staking_handler::StakingHandler2;
use frame_support::StorageValue;

type Mocks = InstanceMocks<Runtime>;
type MockUtils = InstanceMockUtils<Runtime>;

type CandidacyLock = <Runtime as Trait>::CandidacyLock;
type ElectedMemberLock = <Runtime as Trait>::ElectedMemberLock;

/////////////////// Election-related ///////////////////////////////////////////
/// Test one referendum cycle with succesfull council election
#[test]
fn council_lifecycle() {
    let config = default_genesis_config();

    build_test_externalities(config).execute_with(|| {
        Mocks::run_full_council_cycle(0, &[], 0);
    });
}

// Test that candidacy can be announced only in announce period.
#[test]
fn council_candidacy_invalid_time() {
    let config = default_genesis_config();

    build_test_externalities(config).execute_with(|| {
        let council_settings = CouncilSettings::<Runtime>::extract_settings();

        // generate candidates
        let candidates: Vec<CandidateInfo<Runtime>> = (0
            ..(council_settings.min_candidate_count + 1) as u64)
            .map(|i| {
                MockUtils::generate_candidate(u64::from(i), council_settings.min_candidate_stake)
            })
            .collect();

        let expected_candidates = candidates
            .iter()
            .map(|item| item.candidate.clone())
            .collect();

        let params = CouncilCycleParams {
            council_settings: CouncilSettings::<Runtime>::extract_settings(),
            cycle_start_block_number: 0,
            expected_initial_council_members: vec![],
            expected_final_council_members: vec![], // not needed in this scenario
            candidates_announcing: candidates.clone(),
            expected_candidates,
            voters: vec![],

            // escape before voting
            interrupt_point: Some(CouncilCycleInterrupt::BeforeVoting),
        };

        InstanceMocks::simulate_council_cycle(params);

        Mocks::announce_candidacy(
            candidates[0].origin.clone(),
            candidates[0].account_id.clone(),
            candidates[0].candidate.stake.clone(),
            Err(Error::CantCandidateNow),
        );
    });
}

// Test that minimum candidacy stake is enforced.
#[test]
fn council_candidacy_stake_too_low() {
    let config = default_genesis_config();

    build_test_externalities(config).execute_with(|| {
        let council_settings = CouncilSettings::<Runtime>::extract_settings();

        let insufficient_stake = council_settings.min_candidate_stake - 1;
        let candidate = MockUtils::generate_candidate(0, insufficient_stake);

        Mocks::announce_candidacy(
            candidate.origin.clone(),
            candidate.account_id.clone(),
            candidate.candidate.stake.clone(),
            Err(Error::CandidacyStakeTooLow),
        );
    });
}

// Test that candidate can vote for himself.
#[test]
fn council_can_vote_for_yourself() {
    let config = default_genesis_config();

    build_test_externalities(config).execute_with(|| {
        let council_settings = CouncilSettings::<Runtime>::extract_settings();
        let vote_stake =
            <RuntimeReferendum as referendum::Trait<ReferendumInstance>>::MinimumStake::get();

        // generate candidates
        let candidates: Vec<CandidateInfo<Runtime>> = (0
            ..(council_settings.min_candidate_count + 1) as u64)
            .map(|i| {
                MockUtils::generate_candidate(u64::from(i), council_settings.min_candidate_stake)
            })
            .collect();

        let expected_candidates = candidates
            .iter()
            .map(|item| item.candidate.clone())
            .collect();

        let params = CouncilCycleParams {
            council_settings: council_settings.clone(),
            cycle_start_block_number: 0,
            expected_initial_council_members: vec![],
            expected_final_council_members: vec![], // not needed in this scenario
            candidates_announcing: candidates.clone(),
            expected_candidates,
            voters: vec![],

            // escape before voting
            interrupt_point: Some(CouncilCycleInterrupt::BeforeVoting),
        };

        InstanceMocks::simulate_council_cycle(params.clone());

        let self_voting_candidate_index = candidates[0].account_id;
        let voter = MockUtils::generate_voter(
            VOTER_CANDIDATE_OFFSET,
            vote_stake,
            self_voting_candidate_index,
            AnnouncementPeriodNr::get(),
        );
        Mocks::vote_for_candidate(
            voter.origin.clone(),
            voter.commitment.clone(),
            voter.stake.clone(),
            Ok(()),
        );

        // forward to election-revealing period
        MockUtils::increase_block_number(council_settings.voting_stage_duration + 1);

        Mocks::reveal_vote(
            voter.origin.clone(),
            voter.salt.clone(),
            voter.vote_for,
            Ok(()),
        );
    });
}

/// Test that vote for a succesfull candidate has it's stake locked until the one referendum cycle with succesfull council election
#[test]
fn council_vote_for_winner_stakes_longer() {
    let config = default_genesis_config();

    build_test_externalities(config).execute_with(|| {
        let council_settings = CouncilSettings::<Runtime>::extract_settings();

        // run first election round
        let params = Mocks::run_full_council_cycle(0, &[], 0);
        let second_round_user_offset = 100; // some number higher than the number of voters

        let voter_for_winner = params.voters[0].clone();
        let voter_for_looser = params.voters[params.voters.len() - 1].clone();

        // try to release vote stake
        Mocks::release_vote_stake(voter_for_winner.origin.clone(), Err(()));
        Mocks::release_vote_stake(voter_for_looser.origin.clone(), Ok(()));

        // try to release vote stake
        Mocks::release_vote_stake(voter_for_winner.origin.clone(), Err(()));

        // run second election round
        Mocks::run_full_council_cycle(
            council_settings.cycle_duration,
            &params.expected_final_council_members,
            second_round_user_offset,
        );

        // try to release vote stake
        Mocks::release_vote_stake(voter_for_winner.origin.clone(), Ok(()));
    });
}

// Test that only valid members can candidate.
#[test]
fn council_candidacy_invalid_member() {
    let config = default_genesis_config();

    build_test_externalities(config).execute_with(|| {
        let council_settings = CouncilSettings::<Runtime>::extract_settings();

        let stake = council_settings.min_candidate_stake;
        let candidate = MockUtils::generate_candidate(INVALID_USER_MEMBER, stake);

        Mocks::announce_candidacy(
            candidate.origin.clone(),
            candidate.account_id.clone(),
            candidate.candidate.stake.clone(),
            Err(Error::MembershipIdNotMatchAccount),
        );
    });
}

// Test that only valid members can candidate.
#[test]
fn council_announcement_reset_on_insufficient_candidates() {
    let config = default_genesis_config();

    build_test_externalities(config).execute_with(|| {
        let council_settings = CouncilSettings::<Runtime>::extract_settings();

        // generate candidates
        let candidates: Vec<CandidateInfo<Runtime>> = (0
            ..(council_settings.min_candidate_count - 2) as u64)
            .map(|i| {
                MockUtils::generate_candidate(u64::from(i), council_settings.min_candidate_stake)
            })
            .collect();

        let params = CouncilCycleParams {
            council_settings: council_settings.clone(),
            cycle_start_block_number: 0,
            expected_initial_council_members: vec![],
            expected_final_council_members: vec![], // not needed in this scenario
            candidates_announcing: candidates.clone(),
            expected_candidates: vec![], // not needed in this scenario
            voters: vec![],              // not needed in this scenario

            // escape before voting
            interrupt_point: Some(CouncilCycleInterrupt::AfterCandidatesAnnounce),
        };

        Mocks::simulate_council_cycle(params.clone());

        // forward to election-voting period
        MockUtils::increase_block_number(council_settings.announcing_stage_duration + 1);

        // check announcements were reset
        Mocks::check_announcing_period(
            params.cycle_start_block_number + council_settings.announcing_stage_duration,
            CouncilStageAnnouncing {
                candidates_count: 0,
            },
        );
    });
}

// Test that announcement phase is reset when not enough candidates to fill council recieved votes
#[test]
fn council_announcement_reset_on_not_enough_winners() {
    let config = default_genesis_config();

    build_test_externalities(config).execute_with(|| {
        let council_settings = CouncilSettings::<Runtime>::extract_settings();
        let vote_stake =
            <RuntimeReferendum as referendum::Trait<ReferendumInstance>>::MinimumStake::get();

        // generate candidates
        let candidates: Vec<CandidateInfo<Runtime>> = (0..council_settings.min_candidate_count
            as u64)
            .map(|i| {
                MockUtils::generate_candidate(u64::from(i), council_settings.min_candidate_stake)
            })
            .collect();

        // prepare candidates that are expected to get into candidacy list
        let expected_candidates = candidates
            .iter()
            .map(|item| item.candidate.clone())
            .collect();

        // generate voters that vote only for one particular candidate
        let votes_map: Vec<u64> = vec![3, 3, 3];
        let voters = (0..votes_map.len())
            .map(|index| {
                MockUtils::generate_voter(
                    index as u64,
                    vote_stake,
                    CANDIDATE_BASE_ID + votes_map[index],
                    AnnouncementPeriodNr::get(),
                )
            })
            .collect();

        let params = CouncilCycleParams {
            council_settings: council_settings.clone(),
            cycle_start_block_number: 0,
            expected_initial_council_members: vec![],
            expected_final_council_members: vec![], // not needed in this scenario
            candidates_announcing: candidates.clone(),
            expected_candidates,
            voters,

            // escape before voting
            interrupt_point: Some(CouncilCycleInterrupt::AfterRevealing),
        };

        Mocks::simulate_council_cycle(params.clone());

        // forward to finish election / start idle period
        MockUtils::increase_block_number(council_settings.reveal_stage_duration + 1);

        // check announcements were reset
        Mocks::check_announcing_period(
            params.cycle_start_block_number
                + council_settings.announcing_stage_duration
                + council_settings.voting_stage_duration
                + council_settings.reveal_stage_duration,
            CouncilStageAnnouncing {
                candidates_count: 0,
            },
        );
    });
}

// Test that two consecutive election rounds can be run and expected council members are elected.
#[test]
fn council_two_consecutive_rounds() {
    let config = default_genesis_config();

    build_test_externalities(config).execute_with(|| {
        let council_settings = CouncilSettings::<Runtime>::extract_settings();
        let vote_stake =
            <RuntimeReferendum as referendum::Trait<ReferendumInstance>>::MinimumStake::get();

        // generate candidates
        let candidates: Vec<CandidateInfo<Runtime>> = (0
            ..(council_settings.min_candidate_count + 1) as u64)
            .map(|i| {
                MockUtils::generate_candidate(u64::from(i), council_settings.min_candidate_stake)
            })
            .collect();

        // prepare candidates that are expected to get into candidacy list
        let expected_candidates = candidates
            .iter()
            .map(|item| item.candidate.clone())
            .collect();

        let expected_final_council_members: Vec<CouncilMemberOf<Runtime>> = vec![
            (
                candidates[3].candidate.clone(),
                candidates[3].membership_id,
                council_settings.election_duration - 1,
                0,
            )
                .into(),
            (
                candidates[0].candidate.clone(),
                candidates[0].membership_id,
                council_settings.election_duration - 1,
                0,
            )
                .into(),
            (
                candidates[1].candidate.clone(),
                candidates[1].membership_id,
                council_settings.election_duration - 1,
                0,
            )
                .into(),
        ];

        // generate voter for each 6 voters and give: 4 votes for option D, 3 votes for option A, and 2 vote for option B, and 1 for option C
        let votes_map: Vec<u64> = vec![3, 3, 3, 3, 0, 0, 0, 1, 1, 2];
        let voters = (0..votes_map.len())
            .map(|index| {
                MockUtils::generate_voter(
                    index as u64,
                    vote_stake,
                    CANDIDATE_BASE_ID + votes_map[index],
                    AnnouncementPeriodNr::get(),
                )
            })
            .collect();

        let params = CouncilCycleParams {
            council_settings: CouncilSettings::<Runtime>::extract_settings(),
            cycle_start_block_number: 0,
            expected_initial_council_members: vec![],
            expected_final_council_members: expected_final_council_members.clone(),
            candidates_announcing: candidates.clone(),
            expected_candidates,
            voters,

            interrupt_point: None,
        };

        Mocks::simulate_council_cycle(params.clone());

        let votes_map2: Vec<u64> = vec![3, 3, 3, 3, 1, 1, 2];
        let voters2 = (0..votes_map2.len())
            .map(|index| {
                MockUtils::generate_voter(
                    index as u64,
                    vote_stake,
                    CANDIDATE_BASE_ID + votes_map2[index],
                    AnnouncementPeriodNr::get(),
                )
            })
            .collect();

        let expected_final_council_members2: Vec<CouncilMemberOf<Runtime>> = vec![
            (
                candidates[3].candidate.clone(),
                candidates[3].membership_id,
                council_settings.cycle_duration + council_settings.election_duration - 1,
                0,
            )
                .into(),
            (
                candidates[1].candidate.clone(),
                candidates[1].membership_id,
                council_settings.cycle_duration + council_settings.election_duration - 1,
                0,
            )
                .into(),
            (
                candidates[2].candidate.clone(),
                candidates[2].membership_id,
                council_settings.cycle_duration + council_settings.election_duration - 1,
                0,
            )
                .into(),
        ];

        let params2 = CouncilCycleParams {
            expected_initial_council_members: expected_final_council_members,
            cycle_start_block_number: council_settings.announcing_stage_duration
                + council_settings.voting_stage_duration
                + council_settings.reveal_stage_duration
                + council_settings.idle_stage_duration,
            voters: voters2,
            expected_final_council_members: expected_final_council_members2,
            ..params.clone()
        };

        Mocks::simulate_council_cycle(params2);
    });
}

// Test that repeated candidacy announcement is forbidden.
#[test]
fn council_cant_candidate_repeatedly() {
    let config = default_genesis_config();

    build_test_externalities(config).execute_with(|| {
        let council_settings = CouncilSettings::<Runtime>::extract_settings();

        // generate candidates
        let candidate = MockUtils::generate_candidate(0, council_settings.min_candidate_stake);

        Mocks::announce_candidacy(
            candidate.origin.clone(),
            candidate.membership_id,
            council_settings.min_candidate_stake,
            Ok(()),
        );
        Mocks::announce_candidacy(
            candidate.origin.clone(),
            candidate.membership_id,
            council_settings.min_candidate_stake,
            Err(Error::CantCandidateTwice),
        );
    });
}

// Test that candidate's stake is truly locked.
#[test]
fn council_candidate_stake_is_locked() {
    let config = default_genesis_config();

    build_test_externalities(config).execute_with(|| {
        let council_settings = CouncilSettings::<Runtime>::extract_settings();

        // generate candidates
        let candidates: Vec<CandidateInfo<Runtime>> = (0..1)
            .map(|i| MockUtils::generate_candidate(i, council_settings.min_candidate_stake))
            .collect();

        let params = CouncilCycleParams {
            council_settings: council_settings.clone(),
            cycle_start_block_number: 0,
            expected_initial_council_members: vec![],
            expected_final_council_members: vec![], // not needed in this scenario
            candidates_announcing: candidates.clone(),
            expected_candidates: vec![], // not needed in this scenario
            voters: vec![],              // not needed in this scenario

            // escape before voting
            interrupt_point: Some(CouncilCycleInterrupt::AfterCandidatesAnnounce),
        };

        Mocks::simulate_council_cycle(params.clone());

        candidates.iter().for_each(|council_member| {
            assert_eq!(
                CandidacyLock::current_stake(&council_member.account_id),
                council_settings.min_candidate_stake,
            );
        });
    });
}

// Test that candidate can unstake after not being elected.
#[test]
fn council_candidate_stake_can_be_unlocked() {
    let config = default_genesis_config();

    build_test_externalities(config).execute_with(|| {
        let council_settings = CouncilSettings::<Runtime>::extract_settings();
        let vote_stake =
            <RuntimeReferendum as referendum::Trait<ReferendumInstance>>::MinimumStake::get();

        let not_elected_candidate_index = 2;

        // generate candidates
        let candidates: Vec<CandidateInfo<Runtime>> = (0
            ..(council_settings.min_candidate_count + 1) as u64)
            .map(|i| {
                MockUtils::generate_candidate(u64::from(i), council_settings.min_candidate_stake)
            })
            .collect();

        // prepare candidates that are expected to get into candidacy list
        let expected_candidates = candidates
            .iter()
            .map(|item| item.candidate.clone())
            .collect();

        let expected_final_council_members: Vec<CouncilMemberOf<Runtime>> = vec![
            (
                candidates[3].candidate.clone(),
                candidates[3].membership_id,
                council_settings.election_duration - 1,
                0,
            )
                .into(),
            (
                candidates[0].candidate.clone(),
                candidates[0].membership_id,
                council_settings.election_duration - 1,
                0,
            )
                .into(),
            (
                candidates[1].candidate.clone(),
                candidates[1].membership_id,
                council_settings.election_duration - 1,
                0,
            )
                .into(),
        ];

        // generate voter for each 6 voters and give: 4 votes for option D, 3 votes for option A, and 2 vote for option B, and 1 for option C
        let votes_map: Vec<u64> = vec![3, 3, 3, 3, 0, 0, 0, 1, 1, 2];
        let voters = (0..votes_map.len())
            .map(|index| {
                MockUtils::generate_voter(
                    index as u64,
                    vote_stake,
                    CANDIDATE_BASE_ID + votes_map[index],
                    AnnouncementPeriodNr::get(),
                )
            })
            .collect();

        let params = CouncilCycleParams {
            council_settings: CouncilSettings::<Runtime>::extract_settings(),
            cycle_start_block_number: 0,
            expected_initial_council_members: vec![],
            expected_final_council_members,
            candidates_announcing: candidates.clone(),
            expected_candidates,
            voters,

            interrupt_point: None,
        };

        Mocks::simulate_council_cycle(params);

        // check that not-elected-member has still his candidacy stake locked
        assert_eq!(
            CandidacyLock::current_stake(
                &candidates[not_elected_candidate_index]
                    .candidate
                    .staking_account_id
            ),
            council_settings.min_candidate_stake,
        );

        assert_eq!(
            Module::<Runtime>::release_candidacy_stake(
                MockUtils::mock_origin(candidates[not_elected_candidate_index].origin.clone()),
                candidates[not_elected_candidate_index]
                    .candidate
                    .staking_account_id
            ),
            Ok(()),
        );

        // check that candidacy stake is unlocked
        assert_eq!(
            CandidacyLock::current_stake(
                &candidates[not_elected_candidate_index]
                    .candidate
                    .staking_account_id
            ),
            0,
        );
    });
}

// Test that elected candidate's stake lock is automaticly converted from candidate lock to elected member lock.
#[test]
fn council_candidate_stake_automaticly_converted() {
    let config = default_genesis_config();

    build_test_externalities(config).execute_with(|| {
        let council_settings = CouncilSettings::<Runtime>::extract_settings();
        let vote_stake =
            <RuntimeReferendum as referendum::Trait<ReferendumInstance>>::MinimumStake::get();

        // generate candidates
        let candidates: Vec<CandidateInfo<Runtime>> = (0
            ..(council_settings.min_candidate_count + 1) as u64)
            .map(|i| {
                MockUtils::generate_candidate(u64::from(i), council_settings.min_candidate_stake)
            })
            .collect();

        // prepare candidates that are expected to get into candidacy list
        let expected_candidates = candidates
            .iter()
            .map(|item| item.candidate.clone())
            .collect();

        let expected_final_council_members: Vec<CouncilMemberOf<Runtime>> = vec![
            (
                candidates[3].candidate.clone(),
                candidates[3].membership_id,
                council_settings.election_duration - 1,
                0,
            )
                .into(),
            (
                candidates[0].candidate.clone(),
                candidates[0].membership_id,
                council_settings.election_duration - 1,
                0,
            )
                .into(),
            (
                candidates[1].candidate.clone(),
                candidates[1].membership_id,
                council_settings.election_duration - 1,
                0,
            )
                .into(),
        ];

        // generate voter for each 6 voters and give: 4 votes for option D, 3 votes for option A, and 2 vote for option B, and 1 for option C
        let votes_map: Vec<u64> = vec![3, 3, 3, 3, 0, 0, 0, 1, 1, 2];
        let voters = (0..votes_map.len())
            .map(|index| {
                MockUtils::generate_voter(
                    index as u64,
                    vote_stake,
                    CANDIDATE_BASE_ID + votes_map[index],
                    AnnouncementPeriodNr::get(),
                )
            })
            .collect();

        let params = CouncilCycleParams {
            council_settings: CouncilSettings::<Runtime>::extract_settings(),
            cycle_start_block_number: 0,
            expected_initial_council_members: vec![],
            expected_final_council_members: expected_final_council_members.clone(),
            candidates_announcing: candidates.clone(),
            expected_candidates,
            voters,

            interrupt_point: None,
        };

        Mocks::simulate_council_cycle(params);

        expected_final_council_members
            .iter()
            .for_each(|council_member| {
                assert_eq!(
                    CandidacyLock::current_stake(&council_member.staking_account_id),
                    0
                );

                assert_eq!(
                    ElectedMemberLock::current_stake(&council_member.staking_account_id),
                    council_settings.min_candidate_stake
                );
            });
    });
}

// Test that council member stake is locked during council governance.
#[test]
fn council_member_stake_is_locked() {
    let config = default_genesis_config();

    build_test_externalities(config).execute_with(|| {
        let council_settings = CouncilSettings::<Runtime>::extract_settings();
        let vote_stake =
            <RuntimeReferendum as referendum::Trait<ReferendumInstance>>::MinimumStake::get();

        // generate candidates
        let candidates: Vec<CandidateInfo<Runtime>> = (0
            ..(council_settings.min_candidate_count + 1) as u64)
            .map(|i| {
                MockUtils::generate_candidate(u64::from(i), council_settings.min_candidate_stake)
            })
            .collect();

        // prepare candidates that are expected to get into candidacy list
        let expected_candidates = candidates
            .iter()
            .map(|item| item.candidate.clone())
            .collect();

        let expected_final_council_members: Vec<CouncilMemberOf<Runtime>> = vec![
            (
                candidates[3].candidate.clone(),
                candidates[3].membership_id,
                council_settings.election_duration - 1,
                0,
            )
                .into(),
            (
                candidates[0].candidate.clone(),
                candidates[0].membership_id,
                council_settings.election_duration - 1,
                0,
            )
                .into(),
            (
                candidates[1].candidate.clone(),
                candidates[1].membership_id,
                council_settings.election_duration - 1,
                0,
            )
                .into(),
        ];

        // generate voter for each 6 voters and give: 4 votes for option D, 3 votes for option A, and 2 vote for option B, and 1 for option C
        let votes_map: Vec<u64> = vec![3, 3, 3, 3, 0, 0, 0, 1, 1, 2];
        let voters = (0..votes_map.len())
            .map(|index| {
                MockUtils::generate_voter(
                    index as u64,
                    vote_stake,
                    CANDIDATE_BASE_ID + votes_map[index],
                    AnnouncementPeriodNr::get(),
                )
            })
            .collect();

        let params = CouncilCycleParams {
            council_settings: CouncilSettings::<Runtime>::extract_settings(),
            cycle_start_block_number: 0,
            expected_initial_council_members: vec![],
            expected_final_council_members: expected_final_council_members.clone(),
            candidates_announcing: candidates.clone(),
            expected_candidates,
            voters,

            interrupt_point: None,
        };

        Mocks::simulate_council_cycle(params);

        expected_final_council_members
            .iter()
            .for_each(|council_member| {
                assert_eq!(
                    ElectedMemberLock::current_stake(&council_member.staking_account_id),
                    council_settings.min_candidate_stake
                );
            });
    });
}

// Test that council member's stake is automaticly released after next council is elected.
#[test]
fn council_member_stake_automaticly_unlocked() {
    let config = default_genesis_config();

    build_test_externalities(config).execute_with(|| {
        let council_settings = CouncilSettings::<Runtime>::extract_settings();
        let vote_stake =
            <RuntimeReferendum as referendum::Trait<ReferendumInstance>>::MinimumStake::get();
        let not_reelected_candidate_index = 0;

        let params = Mocks::run_full_council_cycle(0, &[], 0);

        let candidates = params.candidates_announcing.clone();

        // 'not reelected member' should have it's stake locked now (he is currently elected member)
        assert_eq!(
            ElectedMemberLock::current_stake(&candidates[not_reelected_candidate_index].account_id),
            council_settings.min_candidate_stake,
        );

        let votes_map2: Vec<u64> = vec![3, 3, 3, 3, 1, 1, 2];
        let voters2 = (0..votes_map2.len())
            .map(|index| {
                MockUtils::generate_voter(
                    index as u64,
                    vote_stake,
                    CANDIDATE_BASE_ID + votes_map2[index],
                    AnnouncementPeriodNr::get(),
                )
            })
            .collect();

        let expected_final_council_members2: Vec<CouncilMemberOf<Runtime>> = vec![
            (
                candidates[3].candidate.clone(),
                candidates[3].membership_id,
                council_settings.cycle_duration + council_settings.election_duration - 1,
                0,
            )
                .into(),
            (
                candidates[1].candidate.clone(),
                candidates[1].membership_id,
                council_settings.cycle_duration + council_settings.election_duration - 1,
                0,
            )
                .into(),
            (
                candidates[2].candidate.clone(),
                candidates[2].membership_id,
                council_settings.cycle_duration + council_settings.election_duration - 1,
                0,
            )
                .into(),
        ];

        let params2 = CouncilCycleParams {
            expected_initial_council_members: params.expected_final_council_members.clone(),
            cycle_start_block_number: council_settings.announcing_stage_duration
                + council_settings.voting_stage_duration
                + council_settings.reveal_stage_duration
                + council_settings.idle_stage_duration,
            voters: voters2,
            expected_final_council_members: expected_final_council_members2.clone(),
            ..params.clone()
        };

        Mocks::simulate_council_cycle(params2);

        // not reelected member should have it's stake unlocked
        assert_eq!(
            ElectedMemberLock::current_stake(&candidates[not_reelected_candidate_index].account_id),
            0
        );
    });
}

// Test that user can set and change candidacy note.
#[test]
fn council_candidacy_set_note() {
    let config = default_genesis_config();

    build_test_externalities(config).execute_with(|| {
        let council_settings = CouncilSettings::<Runtime>::extract_settings();
        let vote_stake =
            <RuntimeReferendum as referendum::Trait<ReferendumInstance>>::MinimumStake::get();

        // generate candidates
        let candidates: Vec<CandidateInfo<Runtime>> = (0
            ..(council_settings.min_candidate_count + 1) as u64)
            .map(|i| {
                MockUtils::generate_candidate(u64::from(i), council_settings.min_candidate_stake)
            })
            .collect();

        // prepare candidates that are expected to get into candidacy list
        let expected_candidates = candidates
            .iter()
            .map(|item| item.candidate.clone())
            .collect();

        // generate voter for each 6 voters and give: 4 votes for option D, 3 votes for option A, and 2 vote for option B, and 1 for option C
        let votes_map: Vec<u64> = vec![3, 3, 3, 3, 0, 0, 0, 1, 1, 2];
        let voters = (0..votes_map.len())
            .map(|index| {
                MockUtils::generate_voter(
                    index as u64,
                    vote_stake,
                    CANDIDATE_BASE_ID + votes_map[index],
                    AnnouncementPeriodNr::get(),
                )
            })
            .collect();

        let params = CouncilCycleParams {
            council_settings: CouncilSettings::<Runtime>::extract_settings(),
            cycle_start_block_number: 0,
            expected_initial_council_members: vec![],
            expected_final_council_members: vec![],
            candidates_announcing: candidates.clone(),
            expected_candidates,
            voters,

            interrupt_point: Some(CouncilCycleInterrupt::AfterCandidatesAnnounce),
        };

        Mocks::simulate_council_cycle(params.clone());

        // prepare values for note testing
        let membership_id = candidates[0].clone().membership_id;
        let origin = candidates[0].origin.clone();
        let note1 = "MyNote1".as_bytes();
        let note2 = "MyNote2".as_bytes();
        let note3 = "MyNote3".as_bytes();
        let note4 = "MyNote4".as_bytes();

        // check note is not set yet
        Mocks::check_candidacy_note(&membership_id, None);

        // set note - announcement stage
        Mocks::set_candidacy_note(origin.clone(), membership_id.clone(), note1, Ok(()));

        // change note - announcement stage
        Mocks::set_candidacy_note(origin.clone(), membership_id.clone(), note2, Ok(()));

        // forward to election-voting period
        MockUtils::increase_block_number(council_settings.announcing_stage_duration + 1);

        // change note - election stage
        Mocks::set_candidacy_note(origin.clone(), membership_id.clone(), note3, Ok(()));

        // vote with all voters
        params.voters.iter().for_each(|voter| {
            Mocks::vote_for_candidate(
                voter.origin.clone(),
                voter.commitment.clone(),
                voter.stake.clone(),
                Ok(()),
            )
        });

        // forward to election-revealing period
        MockUtils::increase_block_number(council_settings.voting_stage_duration + 1);

        // reveal vote for all voters
        params.voters.iter().for_each(|voter| {
            Mocks::reveal_vote(
                voter.origin.clone(),
                voter.salt.clone(),
                voter.vote_for,
                Ok(()),
            );
        });

        // finish election / start idle period
        MockUtils::increase_block_number(council_settings.reveal_stage_duration + 1);
        Mocks::check_idle_period(
            params.cycle_start_block_number
                + council_settings.reveal_stage_duration
                + council_settings.announcing_stage_duration
                + council_settings.voting_stage_duration,
        );

        // check that note can be changed no longer
        Mocks::set_candidacy_note(
            origin.clone(),
            membership_id.clone(),
            note4,
            Err(Error::NotCandidatingNow),
        );
    });
}

/// Test that candidating in 2nd council cycle after failed candidacy in 1st cycle releases the 1st cycle's stake.
#[test]
fn council_repeated_candidacy_unstakes() {
    let config = default_genesis_config();

    build_test_externalities(config).execute_with(|| {
        let council_settings = CouncilSettings::<Runtime>::extract_settings();
        let not_elected_candidate_index = 2;

        // run one council cycle
        let params = Mocks::run_full_council_cycle(0, &[], 0);

        // forward to next candidacy announcing period
        MockUtils::increase_block_number(council_settings.idle_stage_duration + 1);

        let candidate = params.candidates_announcing[not_elected_candidate_index].clone();
        let new_stake = council_settings.min_candidate_stake * 5; // some different value from the previous stake

        // check candidacy stake from 1st cycle is locked
        Mocks::check_announcing_stake(
            &candidate.membership_id,
            council_settings.min_candidate_stake,
        );

        Mocks::announce_candidacy(
            candidate.origin.clone(),
            candidate.account_id.clone(),
            new_stake,
            Ok(()),
        );

        // check candidacy
        Mocks::check_announcing_stake(&candidate.membership_id, new_stake);
    });
}

/////////////////// Budget-related /////////////////////////////////////////////

/// Test that budget balance can be set from external source.
#[test]
fn council_budget_can_be_set() {
    let config = default_genesis_config();

    build_test_externalities(config).execute_with(|| {
        let balances = [100, 500, 300];
        let origin = OriginType::Root;

        for balance in &balances {
            Mocks::set_budget(origin.clone(), *balance, Ok(()));
        }
    })
}

<<<<<<< HEAD
=======
/// Test that budget balance can be set from external source.
#[test]
fn council_budget_refill_can_be_planned() {
    let config = default_genesis_config();

    build_test_externalities(config).execute_with(|| {
        let origin = OriginType::Root;
        let next_refill = 1000;

        Mocks::plan_budget_refill(origin.clone(), next_refill, Ok(()));

        // forward to one block before refill
        MockUtils::increase_block_number(next_refill - 1);

        // check no refill happened yet
        Mocks::check_budget_refill(0, next_refill);

        // forward to after block refill
        MockUtils::increase_block_number(1);

        // check budget was increased
        Mocks::check_budget_refill(
            <Runtime as Trait>::BudgetRefillAmount::get(),
            next_refill + <Runtime as Trait>::BudgetRefillPeriod::get(),
        );
    })
}

>>>>>>> 1fe64dba
/// Test that rewards for council members are paid.
#[test]
fn council_rewards_are_paid() {
    let config = default_genesis_config();

    build_test_externalities(config).execute_with(|| {
        let council_settings = CouncilSettings::<Runtime>::extract_settings();
        let origin = OriginType::Root;

        let sufficient_balance = 10000000;

        Mocks::set_budget(origin.clone(), sufficient_balance, Ok(()));

        // run 1st council cycle
        let params = Mocks::run_full_council_cycle(0, &[], 0);

        // calculate council member last reward block
        let last_payment_block = council_settings.cycle_duration
            + (<Runtime as Trait>::ElectedMemberRewardPeriod::get()
                - (council_settings.idle_stage_duration
                    % <Runtime as Trait>::ElectedMemberRewardPeriod::get()))
            - 1; // -1 because current block is not finalized yet
        let tmp_council_members: Vec<CouncilMemberOf<Runtime>> = params
            .expected_final_council_members
            .iter()
            .map(|council_member| CouncilMemberOf::<Runtime> {
                last_payment_block,
                ..*council_member
            })
            .collect();

        // run 2nd council cycle
        Mocks::run_full_council_cycle(
            council_settings.cycle_duration,
            &tmp_council_members.as_slice(),
            0,
        );
    });
}

/// Test that any rewards missed due to insufficient budget balance will be paid off eventually.
#[test]
fn council_missed_rewards_are_paid_later() {
    let config = default_genesis_config();

    build_test_externalities(config).execute_with(|| {
        let council_settings = CouncilSettings::<Runtime>::extract_settings();
        let origin = OriginType::Root;
        let reward_period = <Runtime as Trait>::ElectedMemberRewardPeriod::get();

        let insufficient_balance = 0;
        let sufficient_balance = 10000000;

        // set empty budget
        Mocks::set_budget(origin.clone(), insufficient_balance, Ok(()));

        // run 1st council cycle
        Mocks::run_full_council_cycle(0, &[], 0);

        // forward to block after first reward payment
        MockUtils::increase_block_number(<Runtime as Trait>::ElectedMemberRewardPeriod::get());

        let last_payment_block = council_settings.cycle_duration
            + (reward_period
                - (council_settings.idle_stage_duration
                    % <Runtime as Trait>::ElectedMemberRewardPeriod::get()))
            - 1; // -1 because current block is not finalized yet

        // check unpaid rewards were discarded
        for council_member in CouncilMembers::<Runtime>::get() {
            assert_eq!(council_member.unpaid_reward, 0,);
            assert_eq!(
                council_member.last_payment_block,
                //last_payment_block + reward_period,
                council_settings.election_duration - 1, // -1 because council was elected (last_payment_block set) in on_finalize
            );
        }

        // set sufficitent budget
        Mocks::set_budget(origin.clone(), sufficient_balance, Ok(()));

        // forward to block after second reward payment
        MockUtils::increase_block_number(<Runtime as Trait>::ElectedMemberRewardPeriod::get());

        // check unpaid rewards were discarded
        for council_member in CouncilMembers::<Runtime>::get() {
            assert_eq!(council_member.unpaid_reward, 0,);
            assert_eq!(
                council_member.last_payment_block,
                last_payment_block + 2 * reward_period,
            );
        }
    });
}

/// Test that any unpaid rewards will be discarded on council depose if budget is still insufficient.
#[test]
fn council_discard_remaining_rewards_on_depose() {
    let config = default_genesis_config();

    build_test_externalities(config).execute_with(|| {
        let council_settings = CouncilSettings::<Runtime>::extract_settings();
        let origin = OriginType::Root;

        let sufficient_balance = 10000000;
        let second_cycle_user_offset = 10;

        Mocks::set_budget(origin.clone(), sufficient_balance, Ok(()));

        // run 1st council cycle
        let params = Mocks::run_full_council_cycle(0, &[], 0);

        // calculate council member last reward block
        let last_payment_block = council_settings.cycle_duration
            + (<Runtime as Trait>::ElectedMemberRewardPeriod::get()
                - (council_settings.idle_stage_duration
                    % <Runtime as Trait>::ElectedMemberRewardPeriod::get()))
            - 1; // -1 because current block is not finalized yet
        let tmp_council_members: Vec<CouncilMemberOf<Runtime>> = params
            .expected_final_council_members
            .iter()
            .map(|council_member| CouncilMemberOf::<Runtime> {
                last_payment_block,
                ..*council_member
            })
            .collect();

        // check unpaid rewards were discarded
        for council_member in CouncilMembers::<Runtime>::get() {
            assert_eq!(council_member.unpaid_reward, 0,);
        }

        // run 2nd council cycle
        Mocks::run_full_council_cycle(
            council_settings.cycle_duration,
            &tmp_council_members.as_slice(),
            second_cycle_user_offset,
        );

        // check unpaid rewards were discarded
        for council_member in CouncilMembers::<Runtime>::get() {
            assert_eq!(council_member.unpaid_reward, 0,);
        }
    });
}

/// Test that budget is periodicly refilled.
#[test]
fn council_budget_auto_refill() {
    let config = default_genesis_config();

    build_test_externalities(config).execute_with(|| {
        let council_settings = CouncilSettings::<Runtime>::extract_settings();
        let start_balance = Budget::<Runtime>::get();

        // forward before next refill
        MockUtils::increase_block_number(council_settings.budget_refill_period - 1);

        assert_eq!(Budget::<Runtime>::get(), start_balance,);

        // forward to next filling
        MockUtils::increase_block_number(1);

        assert_eq!(
            Budget::<Runtime>::get(),
            start_balance + council_settings.budget_refill_amount,
        );

        // forward to next filling
        MockUtils::increase_block_number(council_settings.budget_refill_period);

        assert_eq!(
            Budget::<Runtime>::get(),
            start_balance + 2 * council_settings.budget_refill_amount,
        );
    });
}<|MERGE_RESOLUTION|>--- conflicted
+++ resolved
@@ -1,12 +1,8 @@
 #![cfg(test)]
 
 use super::{
-<<<<<<< HEAD
-    Budget, CouncilMemberOf, CouncilMembers, CouncilStageAnnouncing, Error, Module, Trait,
-=======
     AnnouncementPeriodNr, Budget, CouncilMemberOf, CouncilMembers, CouncilStageAnnouncing, Error,
     Module, Trait,
->>>>>>> 1fe64dba
 };
 use crate::mock::*;
 use crate::staking_handler::mocks::{CANDIDATE_BASE_ID, VOTER_CANDIDATE_OFFSET};
@@ -1047,8 +1043,6 @@
     })
 }
 
-<<<<<<< HEAD
-=======
 /// Test that budget balance can be set from external source.
 #[test]
 fn council_budget_refill_can_be_planned() {
@@ -1077,7 +1071,6 @@
     })
 }
 
->>>>>>> 1fe64dba
 /// Test that rewards for council members are paid.
 #[test]
 fn council_rewards_are_paid() {
