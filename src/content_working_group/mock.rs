--- conflicted
+++ resolved
@@ -169,13 +169,8 @@
 
 type TestPrincipalId = u64;
 impl versioned_store_permissions::Trait for Test {
-<<<<<<< HEAD
-    type Credential = u64;
+    type Credential = TestPrincipalId;
     type CredentialChecker = ();
-=======
-    type PrincipalId = TestPrincipalId;
-    type PrincipalIdChecker = ();
->>>>>>> 1b1f136d
     type CreateClassPermissionsChecker = ();
 }
 
