#![cfg(test)]

use super::mock::*;

use srml_support::*;

fn assert_ok_unwrap<T>(value: Option<T>, err: &'static str) -> T {
    match value {
        None => {
            assert!(false, err);
            // although this code path is not reached, we need to return correct type
            // in match arm. Using panic! would remove this need, but assert! gives us better error in
            // console output
            value.unwrap()
        }
        Some(v) => v,
    }
}

fn assert_dispatch_error_message(result: Result<(), &'static str>, expected_message: &'static str) {
    assert!(result.is_err());
    let message = result.err().unwrap();
    assert_eq!(message, expected_message);
}

fn get_alice_info() -> members::UserInfo {
    members::UserInfo {
        handle: Some(String::from("alice").as_bytes().to_vec()),
        avatar_uri: Some(
            String::from("http://avatar-url.com/alice")
                .as_bytes()
                .to_vec(),
        ),
        about: Some(String::from("my name is alice").as_bytes().to_vec()),
    }
}

fn get_bob_info() -> members::UserInfo {
    members::UserInfo {
        handle: Some(String::from("bobby").as_bytes().to_vec()),
        avatar_uri: Some(
            String::from("http://avatar-url.com/bob")
                .as_bytes()
                .to_vec(),
        ),
        about: Some(String::from("my name is bob").as_bytes().to_vec()),
    }
}

const ALICE_ACCOUNT_ID: u64 = 1;

fn buy_default_membership_as_alice() -> dispatch::Result {
    Members::buy_membership(
        Origin::signed(ALICE_ACCOUNT_ID),
        DEFAULT_PAID_TERM_ID,
        get_alice_info(),
    )
}

fn set_alice_free_balance(balance: u64) {
    let _ = Balances::deposit_creating(&ALICE_ACCOUNT_ID, balance);
}

#[test]
fn initial_state() {
    const DEFAULT_FEE: u64 = 500;
    let initial_members = [1, 2, 3];

<<<<<<< HEAD
    ExtBuilder::default()
        .default_paid_membership_fee(DEFAULT_FEE)
        .first_member_id(DEFAULT_FIRST_ID)
        .build()
        .execute_with(|| {
            assert_eq!(Members::first_member_id(), DEFAULT_FIRST_ID);
            assert_eq!(Members::next_member_id(), DEFAULT_FIRST_ID);

=======
    with_externalities(
        &mut ExtBuilder::default()
            .default_paid_membership_fee(DEFAULT_FEE)
            .members(initial_members.to_vec())
            .build(),
        || {
>>>>>>> d866bd50
            let default_terms = assert_ok_unwrap(
                Members::paid_membership_terms_by_id(DEFAULT_PAID_TERM_ID),
                "default terms not initialized",
            );

            assert_eq!(default_terms.fee, DEFAULT_FEE);
<<<<<<< HEAD
        });
=======

            // initial balance
            assert_eq!(
                Balances::free_balance(initial_members[0]),
                <Test as members::Trait>::InitialMembersBalance::get()
            );
        },
    );
>>>>>>> d866bd50
}

#[test]
fn buy_membership() {
    const DEFAULT_FEE: u64 = 500;
    const SURPLUS_BALANCE: u64 = 500;

<<<<<<< HEAD
    ExtBuilder::default()
        .default_paid_membership_fee(DEFAULT_FEE)
        .first_member_id(DEFAULT_FIRST_ID)
        .build()
        .execute_with(|| {
=======
    with_externalities(
        &mut ExtBuilder::default()
            .default_paid_membership_fee(DEFAULT_FEE)
            .build(),
        || {
>>>>>>> d866bd50
            let initial_balance = DEFAULT_FEE + SURPLUS_BALANCE;
            set_alice_free_balance(initial_balance);

            let next_member_id = Members::members_created();

            assert_ok!(buy_default_membership_as_alice());

            let member_ids = Members::member_ids_by_root_account_id(&ALICE_ACCOUNT_ID);
            assert_eq!(member_ids, vec![next_member_id]);

            let profile = assert_ok_unwrap(
                Members::member_profile(&next_member_id),
                "member profile not created",
            );

            assert_eq!(Some(profile.handle), get_alice_info().handle);
            assert_eq!(Some(profile.avatar_uri), get_alice_info().avatar_uri);
            assert_eq!(Some(profile.about), get_alice_info().about);

            assert_eq!(Balances::free_balance(&ALICE_ACCOUNT_ID), SURPLUS_BALANCE);
<<<<<<< HEAD
        });
=======

            // controller account initially set to primary account
            assert_eq!(profile.controller_account, ALICE_ACCOUNT_ID);
            assert_eq!(
                Members::member_ids_by_controller_account_id(ALICE_ACCOUNT_ID),
                vec![next_member_id]
            );
        },
    );
>>>>>>> d866bd50
}

#[test]
fn buy_membership_fails_without_enough_balance() {
    const DEFAULT_FEE: u64 = 500;

    ExtBuilder::default()
        .default_paid_membership_fee(DEFAULT_FEE)
        .build()
        .execute_with(|| {
            let initial_balance = DEFAULT_FEE - 1;
            set_alice_free_balance(initial_balance);

<<<<<<< HEAD
            assert!(buy_default_membership_as_alice().is_err());
        });
=======
            assert_dispatch_error_message(
                buy_default_membership_as_alice(),
                "not enough balance to buy membership",
            );
        },
    );
>>>>>>> d866bd50
}

#[test]
fn new_memberships_allowed_flag() {
    const DEFAULT_FEE: u64 = 500;

    ExtBuilder::default()
        .default_paid_membership_fee(DEFAULT_FEE)
        .build()
        .execute_with(|| {
            let initial_balance = DEFAULT_FEE + 1;
            set_alice_free_balance(initial_balance);

            members::NewMembershipsAllowed::put(false);

<<<<<<< HEAD
            assert!(buy_default_membership_as_alice().is_err());
        });
}

#[test]
fn account_cannot_create_multiple_memberships() {
    const DEFAULT_FEE: u64 = 500;
    const SURPLUS_BALANCE: u64 = 500;

    ExtBuilder::default()
        .default_paid_membership_fee(DEFAULT_FEE)
        .build()
        .execute_with(|| {
            let initial_balance = DEFAULT_FEE + SURPLUS_BALANCE;
            set_alice_free_balance(initial_balance);

            // First time it works
            assert_ok!(buy_default_membership_as_alice());

            // second attempt should fail
            assert!(buy_default_membership_as_alice().is_err());
        });
=======
            assert_dispatch_error_message(
                buy_default_membership_as_alice(),
                "new members not allowed",
            );
        },
    );
>>>>>>> d866bd50
}

#[test]
fn unique_handles() {
    const DEFAULT_FEE: u64 = 500;
    const SURPLUS_BALANCE: u64 = 500;

    ExtBuilder::default()
        .default_paid_membership_fee(DEFAULT_FEE)
        .build()
        .execute_with(|| {
            let initial_balance = DEFAULT_FEE + SURPLUS_BALANCE;
            set_alice_free_balance(initial_balance);

            // alice's handle already taken
            <members::Handles<Test>>::insert(get_alice_info().handle.unwrap(), 1);

            // should not be allowed to buy membership with that handle
<<<<<<< HEAD
            assert!(buy_default_membership_as_alice().is_err());
        });
=======
            assert_dispatch_error_message(
                buy_default_membership_as_alice(),
                "handle already registered",
            );
        },
    );
>>>>>>> d866bd50
}

#[test]
fn update_profile() {
    const DEFAULT_FEE: u64 = 500;
    const SURPLUS_BALANCE: u64 = 500;

    ExtBuilder::default()
        .default_paid_membership_fee(DEFAULT_FEE)
        .build()
        .execute_with(|| {
            let initial_balance = DEFAULT_FEE + SURPLUS_BALANCE;
            set_alice_free_balance(initial_balance);

            let next_member_id = Members::members_created();

            assert_ok!(buy_default_membership_as_alice());

            assert_ok!(Members::update_profile(
                Origin::signed(ALICE_ACCOUNT_ID),
                next_member_id,
                get_bob_info()
            ));

            let profile = assert_ok_unwrap(
                Members::member_profile(&next_member_id),
                "member profile not created",
            );

            assert_eq!(Some(profile.handle), get_bob_info().handle);
            assert_eq!(Some(profile.avatar_uri), get_bob_info().avatar_uri);
            assert_eq!(Some(profile.about), get_bob_info().about);
        });
}

#[test]
fn add_screened_member() {
    ExtBuilder::default().build().execute_with(|| {
        let screening_authority = 5;
        <members::ScreeningAuthority<Test>>::put(&screening_authority);

        let next_member_id = Members::members_created();

        assert_ok!(Members::add_screened_member(
            Origin::signed(screening_authority),
            ALICE_ACCOUNT_ID,
            get_alice_info()
        ));

        let profile = assert_ok_unwrap(
            Members::member_profile(&next_member_id),
            "member profile not created",
        );

        assert_eq!(Some(profile.handle), get_alice_info().handle);
        assert_eq!(Some(profile.avatar_uri), get_alice_info().avatar_uri);
        assert_eq!(Some(profile.about), get_alice_info().about);
        assert_eq!(
            members::EntryMethod::Screening(screening_authority),
            profile.entry
        );
    });
}

#[test]
fn set_controller_key() {
    let initial_members = [ALICE_ACCOUNT_ID];
    const ALICE_CONTROLLER_ID: u64 = 2;

    with_externalities(
        &mut ExtBuilder::default()
            .members(initial_members.to_vec())
            .build(),
        || {
            let member_id = Members::member_ids_by_root_account_id(&ALICE_ACCOUNT_ID)[0];

            assert_ok!(Members::set_controller_account(
                Origin::signed(ALICE_ACCOUNT_ID),
                member_id,
                ALICE_CONTROLLER_ID
            ));

            let profile = assert_ok_unwrap(
                Members::member_profile(&member_id),
                "member profile not created",
            );

            assert_eq!(profile.controller_account, ALICE_CONTROLLER_ID);
            assert_eq!(
                Members::member_ids_by_controller_account_id(&ALICE_CONTROLLER_ID),
                vec![member_id]
            );
            assert!(Members::member_ids_by_controller_account_id(&ALICE_ACCOUNT_ID).is_empty());
        },
    );
}

#[test]
fn set_root_account() {
    let initial_members = [ALICE_ACCOUNT_ID];
    const ALICE_NEW_ROOT_ACCOUNT: u64 = 2;

    with_externalities(
        &mut ExtBuilder::default()
            .members(initial_members.to_vec())
            .build(),
        || {
            let member_id_1 = Members::member_ids_by_root_account_id(&ALICE_ACCOUNT_ID)[0];

            assert_ok!(Members::set_root_account(
                Origin::signed(ALICE_ACCOUNT_ID),
                member_id_1,
                ALICE_NEW_ROOT_ACCOUNT
            ));

            let member_id_2 = Members::member_ids_by_root_account_id(&ALICE_NEW_ROOT_ACCOUNT)[0];

            assert_eq!(member_id_1, member_id_2);

            assert!(Members::member_ids_by_root_account_id(&ALICE_ACCOUNT_ID).is_empty());
        },
    );
}

#[test]
fn registering_and_unregistering_roles_on_member() {
    let initial_members = [1, 2];

    with_externalities(
        &mut ExtBuilder::default()
            .members(initial_members.to_vec())
            .build(),
        || {
            const DUMMY_ACTOR_ID: u32 = 100;
            let member_id_1 = Members::member_ids_by_root_account_id(&1)[0];
            let member_id_2 = Members::member_ids_by_root_account_id(&2)[0];

            // no initial roles for member
            assert!(!Members::member_is_in_role(
                member_id_1,
                members::Role::Publisher
            ));

            // REGISTERING

            // successful registration
            assert_ok!(Members::register_role_on_member(
                &1,
                member_id_1,
                members::ActorInRole::new(members::Role::Publisher, DUMMY_ACTOR_ID)
            ));
            assert!(Members::member_is_in_role(
                member_id_1,
                members::Role::Publisher
            ));

            // enter role a second time should fail
            assert_dispatch_error_message(
                Members::register_role_on_member(
                    &1,
                    member_id_1,
                    members::ActorInRole::new(members::Role::Publisher, DUMMY_ACTOR_ID + 1),
                ),
                "MemberAlreadyInRole",
            );

            // registering another member in same role and actorid combination should fail
            assert_dispatch_error_message(
                Members::register_role_on_member(
                    &2,
                    member_id_2,
                    members::ActorInRole::new(members::Role::Publisher, DUMMY_ACTOR_ID),
                ),
                "ActorInRoleAlreadyExists",
            );

            // UNREGISTERING

            // trying to unregister non existant actor role should fail
            assert_dispatch_error_message(
                Members::unregister_role_on_member(
                    &1,
                    member_id_1,
                    members::ActorInRole::new(members::Role::Curator, 222),
                ),
                "ActorInRoleNotFound",
            );

            // trying to unregister actor role on wrong member should fail
            assert_dispatch_error_message(
                Members::unregister_role_on_member(
                    &2,
                    member_id_2,
                    members::ActorInRole::new(members::Role::Publisher, DUMMY_ACTOR_ID),
                ),
                "ActorInRoleNotRegisteredForMember",
            );

            // successfully unregister role
            assert_ok!(Members::unregister_role_on_member(
                &1,
                member_id_1,
                members::ActorInRole::new(members::Role::Publisher, DUMMY_ACTOR_ID)
            ));
            assert!(!Members::member_is_in_role(
                member_id_1,
                members::Role::Publisher
            ));
        },
    );
}<|MERGE_RESOLUTION|>--- conflicted
+++ resolved
@@ -66,41 +66,24 @@
     const DEFAULT_FEE: u64 = 500;
     let initial_members = [1, 2, 3];
 
-<<<<<<< HEAD
-    ExtBuilder::default()
-        .default_paid_membership_fee(DEFAULT_FEE)
-        .first_member_id(DEFAULT_FIRST_ID)
-        .build()
-        .execute_with(|| {
-            assert_eq!(Members::first_member_id(), DEFAULT_FIRST_ID);
-            assert_eq!(Members::next_member_id(), DEFAULT_FIRST_ID);
-
-=======
-    with_externalities(
-        &mut ExtBuilder::default()
-            .default_paid_membership_fee(DEFAULT_FEE)
-            .members(initial_members.to_vec())
-            .build(),
-        || {
->>>>>>> d866bd50
+    ExtBuilder::default()
+        .default_paid_membership_fee(DEFAULT_FEE)
+        .members(initial_members.to_vec())
+        .build()
+        .execute_with(|| {
             let default_terms = assert_ok_unwrap(
                 Members::paid_membership_terms_by_id(DEFAULT_PAID_TERM_ID),
                 "default terms not initialized",
             );
 
             assert_eq!(default_terms.fee, DEFAULT_FEE);
-<<<<<<< HEAD
-        });
-=======
 
             // initial balance
             assert_eq!(
                 Balances::free_balance(initial_members[0]),
                 <Test as members::Trait>::InitialMembersBalance::get()
             );
-        },
-    );
->>>>>>> d866bd50
+        });
 }
 
 #[test]
@@ -108,19 +91,10 @@
     const DEFAULT_FEE: u64 = 500;
     const SURPLUS_BALANCE: u64 = 500;
 
-<<<<<<< HEAD
-    ExtBuilder::default()
-        .default_paid_membership_fee(DEFAULT_FEE)
-        .first_member_id(DEFAULT_FIRST_ID)
-        .build()
-        .execute_with(|| {
-=======
-    with_externalities(
-        &mut ExtBuilder::default()
-            .default_paid_membership_fee(DEFAULT_FEE)
-            .build(),
-        || {
->>>>>>> d866bd50
+    ExtBuilder::default()
+        .default_paid_membership_fee(DEFAULT_FEE)
+        .build()
+        .execute_with(|| {
             let initial_balance = DEFAULT_FEE + SURPLUS_BALANCE;
             set_alice_free_balance(initial_balance);
 
@@ -141,9 +115,6 @@
             assert_eq!(Some(profile.about), get_alice_info().about);
 
             assert_eq!(Balances::free_balance(&ALICE_ACCOUNT_ID), SURPLUS_BALANCE);
-<<<<<<< HEAD
-        });
-=======
 
             // controller account initially set to primary account
             assert_eq!(profile.controller_account, ALICE_ACCOUNT_ID);
@@ -151,9 +122,7 @@
                 Members::member_ids_by_controller_account_id(ALICE_ACCOUNT_ID),
                 vec![next_member_id]
             );
-        },
-    );
->>>>>>> d866bd50
+        });
 }
 
 #[test]
@@ -167,17 +136,11 @@
             let initial_balance = DEFAULT_FEE - 1;
             set_alice_free_balance(initial_balance);
 
-<<<<<<< HEAD
-            assert!(buy_default_membership_as_alice().is_err());
-        });
-=======
             assert_dispatch_error_message(
                 buy_default_membership_as_alice(),
                 "not enough balance to buy membership",
             );
-        },
-    );
->>>>>>> d866bd50
+        });
 }
 
 #[test]
@@ -193,37 +156,11 @@
 
             members::NewMembershipsAllowed::put(false);
 
-<<<<<<< HEAD
-            assert!(buy_default_membership_as_alice().is_err());
-        });
-}
-
-#[test]
-fn account_cannot_create_multiple_memberships() {
-    const DEFAULT_FEE: u64 = 500;
-    const SURPLUS_BALANCE: u64 = 500;
-
-    ExtBuilder::default()
-        .default_paid_membership_fee(DEFAULT_FEE)
-        .build()
-        .execute_with(|| {
-            let initial_balance = DEFAULT_FEE + SURPLUS_BALANCE;
-            set_alice_free_balance(initial_balance);
-
-            // First time it works
-            assert_ok!(buy_default_membership_as_alice());
-
-            // second attempt should fail
-            assert!(buy_default_membership_as_alice().is_err());
-        });
-=======
             assert_dispatch_error_message(
                 buy_default_membership_as_alice(),
                 "new members not allowed",
             );
-        },
-    );
->>>>>>> d866bd50
+        });
 }
 
 #[test]
@@ -242,17 +179,11 @@
             <members::Handles<Test>>::insert(get_alice_info().handle.unwrap(), 1);
 
             // should not be allowed to buy membership with that handle
-<<<<<<< HEAD
-            assert!(buy_default_membership_as_alice().is_err());
-        });
-=======
             assert_dispatch_error_message(
                 buy_default_membership_as_alice(),
                 "handle already registered",
             );
-        },
-    );
->>>>>>> d866bd50
+        });
 }
 
 #[test]
@@ -322,11 +253,10 @@
     let initial_members = [ALICE_ACCOUNT_ID];
     const ALICE_CONTROLLER_ID: u64 = 2;
 
-    with_externalities(
-        &mut ExtBuilder::default()
-            .members(initial_members.to_vec())
-            .build(),
-        || {
+    ExtBuilder::default()
+        .members(initial_members.to_vec())
+        .build()
+        .execute_with(|| {
             let member_id = Members::member_ids_by_root_account_id(&ALICE_ACCOUNT_ID)[0];
 
             assert_ok!(Members::set_controller_account(
@@ -346,8 +276,7 @@
                 vec![member_id]
             );
             assert!(Members::member_ids_by_controller_account_id(&ALICE_ACCOUNT_ID).is_empty());
-        },
-    );
+        });
 }
 
 #[test]
@@ -355,11 +284,10 @@
     let initial_members = [ALICE_ACCOUNT_ID];
     const ALICE_NEW_ROOT_ACCOUNT: u64 = 2;
 
-    with_externalities(
-        &mut ExtBuilder::default()
-            .members(initial_members.to_vec())
-            .build(),
-        || {
+    ExtBuilder::default()
+        .members(initial_members.to_vec())
+        .build()
+        .execute_with(|| {
             let member_id_1 = Members::member_ids_by_root_account_id(&ALICE_ACCOUNT_ID)[0];
 
             assert_ok!(Members::set_root_account(
@@ -373,19 +301,17 @@
             assert_eq!(member_id_1, member_id_2);
 
             assert!(Members::member_ids_by_root_account_id(&ALICE_ACCOUNT_ID).is_empty());
-        },
-    );
+        });
 }
 
 #[test]
 fn registering_and_unregistering_roles_on_member() {
     let initial_members = [1, 2];
 
-    with_externalities(
-        &mut ExtBuilder::default()
-            .members(initial_members.to_vec())
-            .build(),
-        || {
+    ExtBuilder::default()
+        .members(initial_members.to_vec())
+        .build()
+        .execute_with(|| {
             const DUMMY_ACTOR_ID: u32 = 100;
             let member_id_1 = Members::member_ids_by_root_account_id(&1)[0];
             let member_id_2 = Members::member_ids_by_root_account_id(&2)[0];
@@ -461,6 +387,5 @@
                 member_id_1,
                 members::Role::Publisher
             ));
-        },
-    );
+        });
 }