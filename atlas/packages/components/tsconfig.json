{
	"extends": "../../tsconfig.json",

	"compilerOptions": {
		"module": "esnext",
<<<<<<< HEAD
		"lib": ["ES2019"],
=======
>>>>>>> 0605bf77
		"rootDirs": ["src", "stories"],
		"baseUrl": "src",
		"jsx": "preserve",
		"declaration": true,
<<<<<<< HEAD
		"declarationDir": "dist/types"
=======
		"declarationDir": "dist/types",
		"typeRoots": ["./@types", "node_modules/@types"]
>>>>>>> 0605bf77
	},

	"exclude": ["node_modules", "dist", "stories"]
}<|MERGE_RESOLUTION|>--- conflicted
+++ resolved
@@ -3,20 +3,13 @@
 
 	"compilerOptions": {
 		"module": "esnext",
-<<<<<<< HEAD
 		"lib": ["ES2019"],
-=======
->>>>>>> 0605bf77
 		"rootDirs": ["src", "stories"],
 		"baseUrl": "src",
 		"jsx": "preserve",
 		"declaration": true,
-<<<<<<< HEAD
-		"declarationDir": "dist/types"
-=======
 		"declarationDir": "dist/types",
 		"typeRoots": ["./@types", "node_modules/@types"]
->>>>>>> 0605bf77
 	},
 
 	"exclude": ["node_modules", "dist", "stories"]
