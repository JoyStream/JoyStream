--- conflicted
+++ resolved
@@ -202,7 +202,6 @@
   private async createParametrizedPropertyValues(
     entityInput: Record<string, any>,
     schema: AddClassSchema,
-<<<<<<< HEAD
     customHandler?: (property: Property, value: any) => Promise<ParametrizedPropertyValue | undefined>
   ): Promise<ParametrizedClassPropertyValue[]> {
     const filteredInput = Object.entries(entityInput).filter(([, pValue]) => pValue !== undefined)
@@ -215,16 +214,14 @@
       let value = customHandler && (await customHandler(schemaProperty, propertyValue))
       if (value === undefined) {
         value = createType('ParametrizedPropertyValue', {
-          InputPropertyValue: this.parsePropertyType(schemaProperty.property_type)
-            .toInputPropertyValue(propertyValue)
-            .toJSON() as any,
+          InputPropertyValue: this.parsePropertyType(schemaProperty.property_type).toInputPropertyValue(propertyValue),
         })
       }
 
       parametrizedClassPropValues.push(
         createType('ParametrizedClassPropertyValue', {
           in_class_index: schemaPropertyIndex,
-          value: value.toJSON() as any,
+          value,
         })
       )
     }
@@ -242,26 +239,6 @@
       const entityId = await this.findEntityIdByUniqueQuery(uniquePropVal, className)
       return createType('ParametrizedPropertyValue', {
         InputPropertyValue: { Single: { Reference: entityId } },
-=======
-    customHandler?: (property: Property, value: any) => ParametrizedPropertyValue | undefined
-  ) {
-    return Object.entries(entityInput)
-      .filter(([, pValue]) => pValue !== undefined)
-      .map(([propertyName, propertyValue]) => {
-        const schemaPropertyIndex = schema.newProperties.findIndex((p) => p.name === propertyName)
-        const schemaProperty = schema.newProperties[schemaPropertyIndex]
-
-        let value = customHandler && customHandler(schemaProperty, propertyValue)
-        if (value === undefined) {
-          value = createType('ParametrizedPropertyValue', {
-            InputPropertyValue: this.parsePropertyType(schemaProperty.property_type).toInputPropertyValue(
-              propertyValue
-            ),
-          })
-        }
-
-        return { in_class_index: schemaPropertyIndex, value }
->>>>>>> 5044d0b6
       })
     }
   }
