--- conflicted
+++ resolved
@@ -262,9 +262,7 @@
             use crate::ProposalsDiscussion;
             use crate::ProposalsEngine;
             use crate::Constitution;
-<<<<<<< HEAD
             use crate::Forum;
-=======
             use crate::ContentDirectoryWorkingGroup;
             use crate::Utility;
             use crate::Timestamp;
@@ -276,7 +274,6 @@
             // we need these two lines below.
             impl pallet_session_benchmarking::Trait for Runtime {}
             impl frame_system_benchmarking::Trait for Runtime {}
->>>>>>> adf4fc69
 
             let whitelist: Vec<TrackedStorageKey> = vec![
                 // Block Number
@@ -315,7 +312,7 @@
             // Joystream Benchmarks
             add_benchmark!(params, batches, proposals_discussion, ProposalsDiscussion);
             add_benchmark!(params, batches, proposals_engine, ProposalsEngine);
-            add_benchmark!(params, batches, proposals_engine, Forum);
+            add_benchmark!(params, batches, forum, Forum);
             add_benchmark!(params, batches, pallet_constitution, Constitution);
             add_benchmark!(params, batches, working_group, ContentDirectoryWorkingGroup);
 
