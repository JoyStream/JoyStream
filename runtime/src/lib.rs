--- conflicted
+++ resolved
@@ -115,11 +115,7 @@
     spec_name: create_runtime_str!("joystream-node"),
     impl_name: create_runtime_str!("joystream-node"),
     authoring_version: 6,
-<<<<<<< HEAD
     spec_version: 11,
-=======
-    spec_version: 10,
->>>>>>> development
     impl_version: 0,
     apis: RUNTIME_API_VERSIONS,
 };
