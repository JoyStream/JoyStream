--- conflicted
+++ resolved
@@ -714,9 +714,16 @@
 
 impl LockComparator<<Runtime as pallet_balances::Trait>::Balance> for Runtime {
     fn are_locks_conflicting(new_lock: &LockIdentifier, existing_locks: &[LockIdentifier]) -> bool {
-        existing_locks
+        let t = existing_locks
             .iter()
-            .any(|lock| !ALLOWED_LOCK_COMBINATIONS.contains(&(*new_lock, *lock)))
+            .find(|lock| !ALLOWED_LOCK_COMBINATIONS.contains(&(*new_lock, **lock)));
+
+        if t.is_some() {
+            assert_eq!(None, t);
+            true
+        } else {
+            false
+        }
     }
 }
 
@@ -738,14 +745,7 @@
     pub const ForumWorkingGroupRewardPeriod: u32 = 14400 + 10;
     pub const StorageWorkingGroupRewardPeriod: u32 = 14400 + 20;
     pub const ContentWorkingGroupRewardPeriod: u32 = 14400 + 30;
-<<<<<<< HEAD
-=======
     pub const MembershipRewardPeriod: u32 = 14400 + 40;
-    pub const StorageWorkingGroupLockId: LockIdentifier = [6; 8];
-    pub const ContentWorkingGroupLockId: LockIdentifier = [7; 8];
-    pub const ForumGroupLockId: LockIdentifier = [8; 8];
-    pub const MembershipWorkingGroupLockId: LockIdentifier = [9; 8];
->>>>>>> f749f63b
 }
 
 // Staking managers type aliases.
