--- conflicted
+++ resolved
@@ -174,34 +174,4 @@
 
 ## `Bedeho` (@bedeho)
 
-<<<<<<< HEAD
-Fill in if needed.
-=======
-### Objective: `Make Joystream easier to understand for prospective community members and Jsgenesis hires`
-- **KR Measurement Deadline**: End of Q1
-- **Tracked**: Weekly
-- **Key Results**:
-  1. `Publish first whitepaper draft`
-  2. `Add role list to joystream.org`
-- **Tracking:**
-
-| Date     | KR #1 | KR #2 |  Total |
-|:--------:|:-----:|:-----:|:------:|
-| 18.03.19 |   0.98  | 0.7  | **0.85**   |
-| 01.04.19 |  1  | 0.7  | **0.85**   |
-
-### Objective: `Establish critical routines for future productivity`
-- **KR Measurement Deadline**: End of Q1
-- **Tracked**: Weekly
-- **Key Results**:
-  1. `Draft planning framework for releases, quarters and longer term`
-  2. `Come up with specification framework`
-  3. `Learn Rust and Substrate`
-  4. `Draft framework for how to plan on Github`
-- **Tracking:**
-
-| Date     | KR #1 | KR #2 | KR #3 | KR #4 |  Total |
-|:--------:|:-----:|:-----:|:-----:|:-----:|:-----:|
-| 18.03.19 |  0.6 |  0.1 | 0.1  | 0  | **0.2**  |
-| 01.04.19 |  1 |  0.1 | 0.1  | 1  | **0.55**  |
->>>>>>> bd523097
+Fill in if needed.