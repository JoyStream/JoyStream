import "reflect-metadata";
import * as dotenv from "dotenv";
import * as chalk from 'chalk';
import * as figlet from 'figlet';
<<<<<<< HEAD
import * as commander from 'commander';
import * as BN from 'bn.js';
=======
import * as BN from 'bn.js';
import { Command } from 'commander';
>>>>>>> 9608be52
import { configure, getLogger } from 'log4js';

import { createConnection } from "typeorm";
{{#typeRegistrator}}
import { {{typeRegistrator}} } from '{{{packageName}}}';
{{/typeRegistrator}}

import {
  QueryNodeManager,
  BootstrapPack,
  BootstrapFunc,
  DatabaseManager,
  SubstrateEvent,
  createDBConnection,
} from "index-builder/lib";

// Mappings use!
export { DatabaseManager as DB, getLogger, SubstrateEvent };

const logger = getLogger();

function getProcessingPack() {
  const handlers = require("../../mappings");

  let processingPack: { [key: string]: any } = {};

  Object.keys(handlers)
    .filter(handler => handler.startsWith("handle"))
    .map((handler: string) => {
      let eventName = handler.replace("handle", "");
      processingPack[eventName] = handlers[handler];
    });
  return processingPack;
}

function getBootstrapPack() {
  const bootstrapPack: BootstrapPack = { pack: [] };
  if (!process.env.BOOTSTRAP_PACK_LOCATION) {
      // TODO: very basic, we should read form the config file
      throw new Error(`No boostrap location found. 
Please set BOOTSTRAP_FILE_LOCATION environment variable`)
  }
  let handlers: { [key: string]: BootstrapFunc } = {};
  try {
    handlers = require(process.env.BOOTSTRAP_PACK_LOCATION);
  } catch (e) {
    throw new Error(`Cannot load bootstrap mappings from ${process.env.BOOTSTRAP_FILE_LOCATION}: ${e}`);
  }
  

  Object.keys(handlers)
    .filter(handler => handler.startsWith("boot"))
    .map((handler: string) => bootstrapPack.pack.push(handlers[handler]));

  return bootstrapPack;
}

<<<<<<< HEAD
function banner(): commander.Command {
  console.log(chalk.green(figlet.textSync("{{projectName}}-Indexer")));
  const program = new commander.Command();
  const version = require("./package.json").version;
=======
function banner():Command {
    console.log(
        chalk.green(
          figlet.textSync('Joystream-Indexer')
        )
    );
    const program = new Command();
    const version = require('./package.json').version;

    program
        .version(version)
        .description("Joystream Indexer")
        .option('-b, --bootstrap', 'Load initial data using the boot* mappings')
        .option('-l, --logging <file>', 'Path to log4js config', null)
        .option('-h, --height <height>', 'Block height to start from')
        .option('-e, --env <file>', '.env file location', '../../.env')
        .option('-n, --no-start', "Do not run the indexer");
>>>>>>> 9608be52

  program
    .version(version)
    .description("{{projectName}} Indexer")
    .option("-b, --bootstrap", "Load initial data using the boot* mappings")
    .option("-l, --logging <file>", "Path to log4js config", '')
    .option("-h, --height <height>", "Block height to start from", '0')
    .option("-e, --env <file>", ".env file location", "../../.env")
    .option("-n, --no-start", "Do not run the indexer");

  program.parse(process.argv);

  return program;
}

function setUp(opts: any) {
    if (opts.bootstrap) {
        process.env.QUERY_NODE_BOOTSTRAP_DB = 'true'
    }

    // dotenv config
    dotenv.config({ path: opts.env });

    if (opts.height) {
      process.env.BLOCK_HEIGHT = opts.height;
    } else if (!process.env.BLOCK_HEIGHT) {
      process.env.BLOCK_HEIGHT = '0';
    }

    //log4js config
    if (opts.logging) {
        configure(opts.logging)
    } else {
        // log4js default: DEBUG to console output;
        getLogger().level = 'debug';
    }
    
}

async function doBootstrap(node: QueryNodeManager) {
  await node.bootstrap({
    wsProviderURI: process.env.WS_PROVIDER_ENDPOINT_URI as string,
    processingPack: getBootstrapPack(),
    {{#typeRegistrator}}typeRegistrator: {{typeRegistrator}} {{/typeRegistrator}}
  });

  logger.info("Bootstrap done");
}

async function main() {
  const command = banner();  
  setUp(command);
  
  const providerUri = process.env.WS_PROVIDER_ENDPOINT_URI;
  const atBlock = process.env.BLOCK_HEIGHT;

  if (!providerUri) {
    throw new Error(
      "WS_PROVIDER_ENDPOINT_URI environment variable is not set! Make sure you set it in your .env file or system wide."
    );
  }

  await createDBConnection();

  const node = new QueryNodeManager(process);

  const bootstrap = process.env.QUERY_NODE_BOOTSTRAP_DB;
  if (bootstrap) {
    await doBootstrap(node) 
  }

  if (!command.start) {
      logger.info("The --no-start flag was set to true, the indexer will not start");
      process.exit(0);
  }

  node.start({
    wsProviderURI: providerUri,
    processingPack: getProcessingPack(),
    atBlock: atBlock && atBlock !== '0' ? new BN(atBlock) : undefined,
    {{#typeRegistrator}}typeRegistrator: {{typeRegistrator}} {{/typeRegistrator}}
  });
}

main().catch((e) => {
    console.error(e);
    process.exit(1)
});
<|MERGE_RESOLUTION|>--- conflicted
+++ resolved
@@ -2,13 +2,8 @@
 import * as dotenv from "dotenv";
 import * as chalk from 'chalk';
 import * as figlet from 'figlet';
-<<<<<<< HEAD
 import * as commander from 'commander';
 import * as BN from 'bn.js';
-=======
-import * as BN from 'bn.js';
-import { Command } from 'commander';
->>>>>>> 9608be52
 import { configure, getLogger } from 'log4js';
 
 import { createConnection } from "typeorm";
@@ -66,37 +61,17 @@
   return bootstrapPack;
 }
 
-<<<<<<< HEAD
 function banner(): commander.Command {
   console.log(chalk.green(figlet.textSync("{{projectName}}-Indexer")));
   const program = new commander.Command();
   const version = require("./package.json").version;
-=======
-function banner():Command {
-    console.log(
-        chalk.green(
-          figlet.textSync('Joystream-Indexer')
-        )
-    );
-    const program = new Command();
-    const version = require('./package.json').version;
-
-    program
-        .version(version)
-        .description("Joystream Indexer")
-        .option('-b, --bootstrap', 'Load initial data using the boot* mappings')
-        .option('-l, --logging <file>', 'Path to log4js config', null)
-        .option('-h, --height <height>', 'Block height to start from')
-        .option('-e, --env <file>', '.env file location', '../../.env')
-        .option('-n, --no-start', "Do not run the indexer");
->>>>>>> 9608be52
 
   program
     .version(version)
     .description("{{projectName}} Indexer")
     .option("-b, --bootstrap", "Load initial data using the boot* mappings")
-    .option("-l, --logging <file>", "Path to log4js config", '')
-    .option("-h, --height <height>", "Block height to start from", '0')
+    .option("-l, --logging <file>", "Path to log4js config")
+    .option("-h, --height <height>", "Block height to start from")
     .option("-e, --env <file>", ".env file location", "../../.env")
     .option("-n, --no-start", "Do not run the indexer");
 
