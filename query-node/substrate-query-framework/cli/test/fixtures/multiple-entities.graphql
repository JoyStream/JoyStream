--- conflicted
+++ resolved
@@ -1,13 +1,4 @@
 type Category @entity {
-<<<<<<< HEAD
-  id: ID!,
-  name: String! @fulltext(query: "search"),
-}
-
-type Thread @entity {
-  id: ID!,
-  title: String @fulltext(query: "search"),
-=======
   id: ID!
   name: String! @fulltext(query: "search")
 }
@@ -15,18 +6,12 @@
 type Thread @entity {
   id: ID!
   title: String @fulltext(query: "search")
->>>>>>> f78a4433
   initial_body_text: String @fulltext(query: "search")
 }
 
 type Post @entity {
-<<<<<<< HEAD
-  id: ID!,
-  index: Int!,
-=======
   id: ID!
   thread: Thread!
   index: Int!
->>>>>>> f78a4433
   initial_body_text: String @fulltext(query: "search")
 }