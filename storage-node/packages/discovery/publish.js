--- conflicted
+++ resolved
@@ -42,11 +42,7 @@
  */
 async function publish(serviceInfo) {
   const keys = await ipfs.key.list()
-<<<<<<< HEAD
-  let servicesKey = keys.find(key => key.name === PUBLISH_KEY)
-=======
   let servicesKey = keys.find((key) => key.name === PUBLISH_KEY)
->>>>>>> c24aaf05
 
   // An ipfs node will always have the self key.
   // If the publish key is specified as anything else and it doesn't exist
