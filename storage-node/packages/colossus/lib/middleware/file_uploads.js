--- conflicted
+++ resolved
@@ -21,13 +21,8 @@
 const multer = require('multer')
 
 // Taken from express-openapi examples
-<<<<<<< HEAD
-module.exports = function(req, res, next) {
-  multer().any()(req, res, function(err) {
-=======
 module.exports = function (req, res, next) {
   multer().any()(req, res, function (err) {
->>>>>>> c24aaf05
     if (err) {
       return next(err)
     }
@@ -39,11 +34,7 @@
         }),
       {}
     )
-<<<<<<< HEAD
-    Object.keys(filesMap).forEach(fieldname => {
-=======
     Object.keys(filesMap).forEach((fieldname) => {
->>>>>>> c24aaf05
       const files = filesMap[fieldname]
       req.body[fieldname] = files.length > 1 ? files.map(() => '') : ''
     })
