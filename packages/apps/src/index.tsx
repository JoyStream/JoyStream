--- conflicted
+++ resolved
@@ -18,12 +18,9 @@
 import { Api } from '@polkadot/react-api';
 import { QueueConsumer } from '@polkadot/react-components/Status/Context';
 import Queue from '@polkadot/react-components/Status/Queue';
-<<<<<<< HEAD
 import { MyAccountProvider } from '@polkadot/joy-utils/MyAccountContext';
-=======
 import { BlockAuthors, Events } from '@polkadot/react-query';
 
->>>>>>> 55eb877e
 import Apps from './Apps';
 
 const rootId = 'root';
