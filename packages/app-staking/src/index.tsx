--- conflicted
+++ resolved
@@ -41,30 +41,6 @@
 }
 
 class App extends React.PureComponent<Props, State> {
-<<<<<<< HEAD
-  state: State;
-
-  constructor (props: Props) {
-    super(props);
-
-    const { t } = props;
-
-    this.state = {
-      controllers: [],
-      recentlyOffline: {},
-      stashes: [],
-      tabs: [
-        {
-          name: 'overview',
-          text: t('Validator Overview')
-        },
-        {
-          name: 'actions',
-          text: t('Validator Staking')
-        }
-      ],
-      validators: []
-=======
   public state: State = {
     allControllers: [],
     allStashes: [],
@@ -84,7 +60,6 @@
         }),
         {}
       )
->>>>>>> 6fb8916e
     };
 
     return {
