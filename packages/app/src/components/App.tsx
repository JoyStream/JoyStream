--- conflicted
+++ resolved
@@ -1,21 +1,16 @@
 import React from "react";
-<<<<<<< HEAD
-import Explorer from "../pages/Explorer/Explorer";
-=======
 import { SearchBar } from "components";
->>>>>>> ec50f07a
 
 export default function App() {
   return (
     <>
-      <div>
-        <SearchBar
-          placeholder="sss"
-          value=""
-          onChange={() => {}}
-          onSubmit={() => {}}
-        />
-      </div>
+      <h1>Atlas</h1>
+      <SearchBar
+        placeholder=""
+        value=""
+        onChange={() => {}}
+        onSubmit={() => {}}
+      />
     </>
   );
 }