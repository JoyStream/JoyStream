{
  "name": "app",
  "version": "1.0.0",
  "description": "> TODO: description",
  "author": "Gamaranto <gamarantor@gmail.com>",
  "homepage": "https://github.com/Gamaranto/atlas#readme",
  "license": "ISC",
  "main": "src/app.js",
  "directories": {
    "src": "src",
    "test": "__tests__"
  },
  "files": [
    "src"
  ],
  "repository": {
    "type": "git",
    "url": "git+https://github.com/Gamaranto/atlas.git"
  },
  "scripts": {
<<<<<<< HEAD
    "start": "parcel public/index.html",
=======
    "dev": "parcel public/index.html",
>>>>>>> 1671dfe7
    "test": "echo \"Error: run tests from root\" && exit 1"
  },
  "bugs": {
    "url": "https://github.com/Gamaranto/atlas/issues"
  },
  "dependencies": {
    "react": "^16.13.0",
    "react-dom": "^16.13.0"
  }
}<|MERGE_RESOLUTION|>--- conflicted
+++ resolved
@@ -18,11 +18,8 @@
     "url": "git+https://github.com/Gamaranto/atlas.git"
   },
   "scripts": {
-<<<<<<< HEAD
     "start": "parcel public/index.html",
-=======
     "dev": "parcel public/index.html",
->>>>>>> 1671dfe7
     "test": "echo \"Error: run tests from root\" && exit 1"
   },
   "bugs": {
