--- conflicted
+++ resolved
@@ -9,12 +9,8 @@
   SetStorageRoleParamsForm,
   RuntimeUpgradeForm,
   SetContentWorkingGroupMintCapForm,
-<<<<<<< HEAD
-  SetCouncilMintCapForm
-=======
   SetCouncilMintCapForm,
   SetMaxValidatorCountForm,
->>>>>>> 6f8eb8b4
 } from "../forms";
 
 export default {
@@ -39,11 +35,8 @@
 
 export const CouncilMintCap = () => <SetCouncilMintCapForm />;
 
-<<<<<<< HEAD
-=======
 export const SetMaxValidatorCount = () => <SetMaxValidatorCountForm />;
 
->>>>>>> 6f8eb8b4
 var storageProvidersData = [
   {
     key: "Jenny Hess",
