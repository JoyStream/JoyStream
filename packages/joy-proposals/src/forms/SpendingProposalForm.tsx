--- conflicted
+++ resolved
@@ -15,24 +15,6 @@
 import "./forms.css";
 
 type FormValues = GenericFormValues & {
-<<<<<<< HEAD
-  destinationAccount: any,
-  tokens: string,
-};
-
-const defaultValues:FormValues = {
-  ...genericFormDefaultValues,
-  destinationAccount: '',
-  tokens: '',
-}
-
-type FormAdditionalProps = {
-  destinationAccounts: any[]
-};
-type SpendingProposalProps = FormikProps<FormValues> & FormAdditionalProps;
-
-
-=======
   destinationAccount: any;
   tokens: string;
 };
@@ -48,63 +30,10 @@
 };
 type SpendingProposalProps = FormikProps<FormValues> & FormAdditionalProps;
 
->>>>>>> c78852e6
 const SpendingProposalForm: React.FunctionComponent<SpendingProposalProps> = props => {
   const { handleChange, destinationAccounts, errors, touched, values } = props;
   const errorLabelsProps = getFormErrorLabelsProps<FormValues>(errors, touched);
   return (
-<<<<<<< HEAD
-    <div className="Forms">
-      <Form className="proposal-form" onSubmit={handleSubmit}>
-        <Form.Field error={Boolean(errorLabelsProps.title)}>
-          <LabelWithHelp text="Title" help="The title of your proposal" />
-          <Form.Input
-            onChange={handleChange}
-            name="title"
-            placeholder="Title for your awesome proposal..."
-            error={errorLabelsProps.title}
-          />
-        </Form.Field>
-        <Form.Field error={Boolean(errorLabelsProps.rationale)}>
-          <LabelWithHelp text="Rationale" help="The rationale behind your proposal" />
-          <Form.TextArea
-            onChange={handleChange}
-            name="rationale"
-            placeholder="This proposal is awesome because..."
-            error={errorLabelsProps.rationale}
-          />
-        </Form.Field>
-        <Form.Field error={Boolean(errorLabelsProps.tokens)}>
-          <LabelWithHelp text="Amount of tokens" help="The amount of tokens you propose to spend" />
-          <Form.Input
-            style={{ display: "flex", alignItems: "center" }}
-            onChange={handleChange}
-            className="tokens"
-            name="tokens"
-            placeholder="100"
-            error={errorLabelsProps.tokens}
-          >
-            <input />
-            <div style={{ margin: "0 0 0 1rem" }}>tJOY</div>
-          </Form.Input>
-        </Form.Field>
-        <Form.Field error={Boolean(errorLabelsProps.destinationAccount)}>
-          <LabelWithHelp text="Destination account" help="The account you propose to send the tokens into" />
-          <Dropdown
-            clearable
-            name="destinationAccount"
-            labeled
-            placeholder="Select Destination Account"
-            fluid
-            selection
-            options={destinationAccounts}
-            onChange={handleChange}
-            value={ values.destinationAccount }
-          />
-          {errorLabelsProps.destinationAccount && <Label {...errorLabelsProps.destinationAccount} prompt />}
-        </FormField>
-
-=======
     <GenericProposalForm {...props}>
       <InputFormField
         label="Amount of tokens"
@@ -135,7 +64,6 @@
         />
         {errorLabelsProps.destinationAccount && <Label {...errorLabelsProps.destinationAccount} prompt />}
       </FormField>
->>>>>>> c78852e6
     </GenericProposalForm>
   );
 };
@@ -143,11 +71,7 @@
 type OuterFormProps = DefaultOuterFormProps<FormAdditionalProps, FormValues>;
 
 export default withFormContainer<OuterFormProps, FormValues>({
-<<<<<<< HEAD
-  mapPropsToValues: (props:OuterFormProps) => ({
-=======
   mapPropsToValues: (props: OuterFormProps) => ({
->>>>>>> c78852e6
     ...defaultValues,
     ...(props.initialData || {})
   }),
