--- conflicted
+++ resolved
@@ -9,13 +9,8 @@
 import BN from 'bn.js';
 import React from 'react';
 import { IExtrinsic } from '@polkadot/types/types';
-<<<<<<< HEAD
-import { AddressSummary, InputAddress, InputBalance } from '@polkadot/ui-app/index';
-import { withApi, withMulti } from '@polkadot/ui-api/index';
-=======
 import { AddressSummary, InputAddress, InputBalance } from '@polkadot/ui-app';
 import { withApi, withMulti } from '@polkadot/ui-api';
->>>>>>> fa9d4c36
 import { QueueConsumer } from '@polkadot/ui-app/Status/Context';
 import keyring from '@polkadot/ui-keyring';
 import Checks from '@polkadot/ui-signer/Checks';
