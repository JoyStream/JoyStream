{
  "name": "@polkadot/joy-roles",
  "version": "0.0.1",
  "description": "Staked roles module for Joystream node",
  "main": "index.js",
  "scripts": {
    "test": "jest",
    "lint": "eslint -c ../../tsconfig.eslint.json --ext .js,.jsx,.ts,.tsx . && tsc --noEmit --pretty"
  },
  "author": "Joystream contributors",
  "maintainers": [],
  "dependencies": {
<<<<<<< HEAD
    "@babel/runtime": "^7.6.0",
    "@polkadot/joy-utils": "^0.1.1",
    "@polkadot/react-components": "^0.36.0-beta.65",
    "@polkadot/react-query": "^0.36.0-beta.65",
    "faker": "^4.1.0",
    "marked": "^0.7.0",
    "moment": "^2.24.0",
    "react-compound-slider": "^2.4.0",
    "react-moment": "^0.9.6",
    "react-number-format": "^4.3.1",
    "react-semantic-ui-range": "^0.7.0",
    "typescript-formatter": "^7.2.2"
=======
    "@babel/runtime": "^7.7.1",
    "@polkadot/react-components": "0.37.0-beta.63",
    "@polkadot/react-query": "0.37.0-beta.63",
    "@polkadot/joy-utils": "^0.1.1"
>>>>>>> 3b034ad0
  }
}<|MERGE_RESOLUTION|>--- conflicted
+++ resolved
@@ -10,11 +10,7 @@
   "author": "Joystream contributors",
   "maintainers": [],
   "dependencies": {
-<<<<<<< HEAD
-    "@babel/runtime": "^7.6.0",
     "@polkadot/joy-utils": "^0.1.1",
-    "@polkadot/react-components": "^0.36.0-beta.65",
-    "@polkadot/react-query": "^0.36.0-beta.65",
     "faker": "^4.1.0",
     "marked": "^0.7.0",
     "moment": "^2.24.0",
@@ -22,12 +18,9 @@
     "react-moment": "^0.9.6",
     "react-number-format": "^4.3.1",
     "react-semantic-ui-range": "^0.7.0",
-    "typescript-formatter": "^7.2.2"
-=======
+    "typescript-formatter": "^7.2.2",
     "@babel/runtime": "^7.7.1",
     "@polkadot/react-components": "0.37.0-beta.63",
-    "@polkadot/react-query": "0.37.0-beta.63",
-    "@polkadot/joy-utils": "^0.1.1"
->>>>>>> 3b034ad0
+    "@polkadot/react-query": "0.37.0-beta.63"
   }
 }