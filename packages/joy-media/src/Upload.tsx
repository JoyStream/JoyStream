--- conflicted
+++ resolved
@@ -22,11 +22,8 @@
 import IpfsHash from 'ipfs-only-hash';
 import { ChannelId } from '@joystream/types/content-working-group';
 import { EditVideoView } from './upload/EditVideo.view';
-<<<<<<< HEAD
 import { JoyInfo } from '@polkadot/joy-utils/JoyStatus';
-=======
 import { IterableFile } from './IterableFile';
->>>>>>> 17ac93c2
 
 const MAX_FILE_SIZE_MB = 500;
 const MAX_FILE_SIZE_BYTES = MAX_FILE_SIZE_MB * 1024 * 1024;
@@ -117,13 +114,8 @@
   }
 
   private renderUploading () {
-<<<<<<< HEAD
-    const { file_name, newContentId, progress, error } = this.state;
-    if (!file_name) return <JoyInfo title='Loading...' />
-=======
     const { file, newContentId, progress, error } = this.state;
-    if (!file || !file.name) return <em>Loading...</em>;
->>>>>>> 17ac93c2
+    if (!file || !file.name) return <JoyInfo title='Loading...' />;
 
     const success = !error && progress >= 100;
     const { history, match: { params: { channelId } } } = this.props
