import React from 'react';
import { Message } from 'semantic-ui-react';
import { Link } from 'react-router-dom';

import { AccountId } from '@polkadot/types/interfaces';
import { Vec, GenericAccountId, Option } from '@polkadot/types';
import accountObservable from '@polkadot/ui-keyring/observable/accounts';
import { withCalls, withMulti, withObservable } from '@polkadot/react-api/index';
import { SubjectInfo } from '@polkadot/ui-keyring/observable/types';

import { MemberId, Profile } from '@joystream/types/members';
import { CuratorId, LeadId, Lead, CurationActor, Curator } from '@joystream/types/content-working-group';

import { queryMembershipToProp } from '@polkadot/joy-members/utils';
import { useMyAccount } from '@polkadot/joy-utils/MyAccountContext';
import { queryToProp, MultipleLinkedMapEntry, SingleLinkedMapEntry } from '@polkadot/joy-utils/index';
import { useMyMembership } from './MyMembershipContext';

export type MyAddressProps = {
  myAddress?: string;
};

export type MyAccountProps = MyAddressProps & {
  myAccountId?: AccountId;
  myMemberId?: MemberId;
  memberIdsByRootAccountId?: Vec<MemberId>;
  memberIdsByControllerAccountId?: Vec<MemberId>;
  myMemberIdChecked?: boolean;
  iAmMember?: boolean;
  memberProfile?: Option<any>;

  // Content Working Group
  curatorEntries?: any; //entire linked_map: CuratorId => Curator
  isLeadSet?: Option<LeadId>;
  contentLeadId?: LeadId;
  contentLeadEntry?: any; // linked_map value

  // From member's roles
  myContentLeadId?: LeadId;
  myCuratorIds?: CuratorId[];
  memberIsCurator?: boolean;
  memberIsContentLead?: boolean;

  curationActor?: any;
  allAccounts?: SubjectInfo;
};

function withMyAddress<P extends MyAccountProps>(Component: React.ComponentType<P>) {
  return function(props: P) {
    const {
      state: { address }
    } = useMyAccount();
    const myAccountId = address ? new GenericAccountId(address) : undefined;
    return <Component myAddress={address} myAccountId={myAccountId} {...props} />;
  };
}

const withMyMemberIds = withCalls<MyAccountProps>(
  queryMembershipToProp('memberIdsByRootAccountId', 'myAddress'),
  queryMembershipToProp('memberIdsByControllerAccountId', 'myAddress')
);

function withMyMembership<P extends MyAccountProps>(Component: React.ComponentType<P>) {
  return function(props: P) {
    const { memberIdsByRootAccountId, memberIdsByControllerAccountId } = props;

    const myMemberIdChecked = memberIdsByRootAccountId && memberIdsByControllerAccountId;

    let myMemberId: MemberId | undefined;
    if (memberIdsByRootAccountId && memberIdsByControllerAccountId) {
      memberIdsByRootAccountId.concat(memberIdsByControllerAccountId);
      if (memberIdsByRootAccountId.length) {
        myMemberId = memberIdsByRootAccountId[0];
      }
    }

    const iAmMember = myMemberId !== undefined;

    const newProps = {
      myMemberIdChecked,
      myMemberId,
      iAmMember
    };

    return <Component {...props} {...newProps} />;
  };
}

const withMyProfile = withCalls<MyAccountProps>(queryMembershipToProp('memberProfile', 'myMemberId'));

const withContentWorkingGroupDetails = withCalls<MyAccountProps>(
  queryToProp('query.contentWorkingGroup.currentLeadId', { propName: 'isLeadSet' }),
  queryToProp('query.contentWorkingGroup.curatorById', { propName: 'curatorEntries' })
);

function resolveLead<P extends MyAccountProps>(Component: React.ComponentType<P>) {
  return function(props: P) {
    const { isLeadSet } = props;

    let contentLeadId;

    if (isLeadSet && isLeadSet.isSome) {
      contentLeadId = isLeadSet.unwrap();
    }

    let newProps = {
      contentLeadId
    };

    return <Component {...props} {...newProps} />;
  };
}

const resolveLeadEntry = withCalls<MyAccountProps>(
  queryToProp('query.contentWorkingGroup.leadById', { propName: 'contentLeadEntry', paramName: 'contentLeadId' })
);

const withContentWorkingGroup = <P extends MyAccountProps>(Component: React.ComponentType<P>) =>
  withMulti(Component, withContentWorkingGroupDetails, resolveLead, resolveLeadEntry);

function withMyRoles<P extends MyAccountProps>(Component: React.ComponentType<P>) {
  return function(props: P) {
    const { iAmMember, memberProfile } = props;

    let myContentLeadId;
    let myCuratorIds: Array<CuratorId> = [];

    if (iAmMember && memberProfile && memberProfile.isSome) {
      const profile = memberProfile.unwrap() as Profile;
      profile.roles.forEach(role => {
        if (role.isContentLead) {
          myContentLeadId = role.actor_id;
        } else if (role.isCurator) {
          myCuratorIds.push(role.actor_id);
        }
      });
    }

    const memberIsContentLead = myContentLeadId !== undefined;
    const memberIsCurator = myCuratorIds.length > 0;

    const newProps = {
      memberIsContentLead,
      memberIsCurator,
      myContentLeadId,
      myCuratorIds
    };

    return <Component {...props} {...newProps} />;
  };
}

const canUseAccount = (account: AccountId, allAccounts: SubjectInfo | undefined) => {
  if (!allAccounts || !Object.keys(allAccounts).length) {
    return false;
  }

  const ix = Object.keys(allAccounts).findIndex(key => {
    return account.eq(allAccounts[key].json.address);
  });

  return ix != -1;
};

function withCurationActor<P extends MyAccountProps>(Component: React.ComponentType<P>) {
  return function(props: P) {
    const {
      myAccountId,
      isLeadSet,
      contentLeadEntry,
      myCuratorIds,
      curatorEntries,
      allAccounts,
      memberIsContentLead,
      memberIsCurator
    } = props;

    if (!myAccountId || !isLeadSet || !contentLeadEntry || !curatorEntries || !allAccounts) {
      return <Component {...props} />;
    }

    const leadRoleAccount = isLeadSet.isSome
      ? new SingleLinkedMapEntry<Lead>(Lead, contentLeadEntry).value.role_account
      : null;

    // Is current key the content lead key?
    if (leadRoleAccount && leadRoleAccount.eq(myAccountId)) {
      return <Component {...props} curationActor={[new CurationActor('Lead'), myAccountId]} />;
    }

    const curators = new MultipleLinkedMapEntry<CuratorId, Curator>(CuratorId, Curator, curatorEntries);

    const correspondingCurationActor = (accountId: AccountId, curators: MultipleLinkedMapEntry<CuratorId, Curator>) => {
      const ix = curators.linked_values.findIndex(curator => myAccountId.eq(curator.role_account) && curator.is_active);

      return ix >= 0
        ? new CurationActor({
            Curator: curators.linked_keys[ix]
          })
        : null;
    };

    const firstMatchingCurationActor = correspondingCurationActor(myAccountId, curators);

    // Is the current key corresponding to an active curator role key?
    if (firstMatchingCurationActor) {
      return <Component {...props} curationActor={[firstMatchingCurationActor, myAccountId]} />;
    }

    // See if we have the member's lead role account
    if (leadRoleAccount && memberIsContentLead && canUseAccount(leadRoleAccount, allAccounts)) {
      return <Component {...props} curationActor={[new CurationActor('Lead'), leadRoleAccount]} />;
    }

    // See if we have one of the member's curator role accounts
    if (memberIsCurator && myCuratorIds && curators.linked_keys.length) {
      for (let i = 0; i < myCuratorIds.length; i++) {
        const curator_id = myCuratorIds[i];
        const ix = curators.linked_keys.findIndex(id => id.eq(curator_id));

        if (ix >= 0) {
          const curator = curators.linked_values[ix];
          if (curator.is_active && canUseAccount(curator.role_account, allAccounts)) {
            return (
              <Component
                {...props}
                curationActor={[new CurationActor({ Curator: curator_id }), curator.role_account]}
              />
            );
          }
        }
      }
    }

    // selected key doesn't have any special role, check other available keys..

    // Use lead role key if available
    if (leadRoleAccount && canUseAccount(leadRoleAccount, allAccounts)) {
      return <Component {...props} curationActor={[new CurationActor('Lead'), leadRoleAccount]} />;
    }

    // Use first available active curator role key if available
    if (curators.linked_keys.length) {
      for (let i = 0; i < curators.linked_keys.length; i++) {
        let curator = curators.linked_values[i];
        if (curator.is_active && canUseAccount(curator.role_account, allAccounts)) {
          return (
            <Component
              {...props}
              curationActor={[new CurationActor({ Curator: curators.linked_keys[i] }), curator.role_account]}
            />
          );
        }
      }
    }

    // we don't have any key that can fulfill a curation action
    return <Component {...props} />;
  };
}

<<<<<<< HEAD
export const withMyAccount = <P extends MyAccountProps>(Component: React.ComponentType<P>) =>
  withMulti(
    Component,
    withObservable(accountObservable.subject, { propName: 'allAccounts' }),
    withMyAddress,
    withMyMemberIds,
    withMyMembership,
    withMyProfile,
    withContentWorkingGroup,
    withMyRoles,
    withCurationActor
  );

function OnlyMembers<P extends MyAccountProps>(Component: React.ComponentType<P>) {
  return function(props: P) {
    const { myMemberIdChecked, iAmMember } = props;
=======
export const withMyAccount = <P extends MyAccountProps> (Component: React.ComponentType<P>) =>
withMulti(
  Component,
  withObservable(accountObservable.subject, { propName: 'allAccounts' }),
  withMyAddress,
  withMyMemberIds,
  withMyMembership,
  withMyProfile,
  withContentWorkingGroup,
  withMyRoles,
  withCurationActor,
);

export function withMembershipRequired<P extends {}> (Component: React.ComponentType<P>): React.ComponentType<P> {
  return function (props: P) {
    const { myMemberIdChecked, iAmMember } = useMyMembership()
>>>>>>> 407c8145

    if (!myMemberIdChecked) {
      return <em>Loading...</em>;
    } else if (iAmMember) {
      return <Component {...props} />;
<<<<<<< HEAD
    } else {
      return (
        <Message warning className="JoyMainStatus">
          <Message.Header>Only members can access this functionality.</Message.Header>
          <div style={{ marginTop: '1rem' }}>
            <Link to={`/members/edit`} className="ui button orange">
              Register here
            </Link>
            <span style={{ margin: '0 .5rem' }}> or </span>
            <Link to={`/accounts`} className="ui button">
              Change key
            </Link>
          </div>
        </Message>
      );
    }
  };
}

export function AccountRequired<P extends {}>(Component: React.ComponentType<P>): React.ComponentType<P> {
  return function(props: P) {
    const { allAccounts } = useMyMembership();

    if (allAccounts && !Object.keys(allAccounts).length) {
      return (
        <Message warning className="JoyMainStatus">
          <Message.Header>Please create a key to get started.</Message.Header>
          <div style={{ marginTop: '1rem' }}>
            <Link to={`/accounts`} className="ui button orange">
              Create key
            </Link>
          </div>
        </Message>
      );
    }

    return <Component {...props} />;
  };
}

export const withOnlyMembers = <P extends MyAccountProps>(Component: React.ComponentType<P>) =>
  withMulti(Component, withMyAccount, AccountRequired, OnlyMembers);

export const withAccountRequired = <P extends MyAccountProps>(Component: React.ComponentType<P>) =>
  withMulti(Component, withMyAccount, AccountRequired);
=======
    }

    return (
      <Message warning className='JoyMainStatus'>
        <Message.Header>Only members can access this functionality.</Message.Header>
        <div style={{ marginTop: '1rem' }}>
          <Link to={`/members/edit`} className='ui button orange'>Register here</Link>
          <span style={{ margin: '0 .5rem' }}> or </span>
          <Link to={`/accounts`} className='ui button'>Change key</Link>
        </div>
      </Message>
    );
  };
}

// TODO (minor) this HOC should be renamed from 'withOnlyMembers' to 'withMyAccountAndMembersOnly'
export const withOnlyMembers = <P extends MyAccountProps> (Component: React.ComponentType<P>): React.ComponentType<P> =>
withMulti(
  Component,
  withMyAccount,
  withMembershipRequired
);
>>>>>>> 407c8145
<|MERGE_RESOLUTION|>--- conflicted
+++ resolved
@@ -259,7 +259,6 @@
   };
 }
 
-<<<<<<< HEAD
 export const withMyAccount = <P extends MyAccountProps>(Component: React.ComponentType<P>) =>
   withMulti(
     Component,
@@ -273,49 +272,30 @@
     withCurationActor
   );
 
-function OnlyMembers<P extends MyAccountProps>(Component: React.ComponentType<P>) {
-  return function(props: P) {
-    const { myMemberIdChecked, iAmMember } = props;
-=======
-export const withMyAccount = <P extends MyAccountProps> (Component: React.ComponentType<P>) =>
-withMulti(
-  Component,
-  withObservable(accountObservable.subject, { propName: 'allAccounts' }),
-  withMyAddress,
-  withMyMemberIds,
-  withMyMembership,
-  withMyProfile,
-  withContentWorkingGroup,
-  withMyRoles,
-  withCurationActor,
-);
-
-export function withMembershipRequired<P extends {}> (Component: React.ComponentType<P>): React.ComponentType<P> {
+export function MembershipRequired<P extends {}>(Component: React.ComponentType<P>): React.ComponentType<P> {
   return function (props: P) {
     const { myMemberIdChecked, iAmMember } = useMyMembership()
->>>>>>> 407c8145
 
     if (!myMemberIdChecked) {
       return <em>Loading...</em>;
     } else if (iAmMember) {
       return <Component {...props} />;
-<<<<<<< HEAD
-    } else {
-      return (
-        <Message warning className="JoyMainStatus">
-          <Message.Header>Only members can access this functionality.</Message.Header>
-          <div style={{ marginTop: '1rem' }}>
-            <Link to={`/members/edit`} className="ui button orange">
-              Register here
-            </Link>
-            <span style={{ margin: '0 .5rem' }}> or </span>
-            <Link to={`/accounts`} className="ui button">
-              Change key
-            </Link>
-          </div>
-        </Message>
-      );
-    }
+    }
+
+    return (
+      <Message warning className="JoyMainStatus">
+        <Message.Header>Only members can access this functionality.</Message.Header>
+        <div style={{ marginTop: '1rem' }}>
+          <Link to={`/members/edit`} className="ui button orange">
+            Register here
+          </Link>
+          <span style={{ margin: '0 .5rem' }}> or </span>
+          <Link to={`/accounts`} className="ui button">
+            Change key
+          </Link>
+        </div>
+      </Message>
+    );
   };
 }
 
@@ -340,32 +320,12 @@
   };
 }
 
-export const withOnlyMembers = <P extends MyAccountProps>(Component: React.ComponentType<P>) =>
-  withMulti(Component, withMyAccount, AccountRequired, OnlyMembers);
-
-export const withAccountRequired = <P extends MyAccountProps>(Component: React.ComponentType<P>) =>
+// TODO: Remove "withMyAccount" after making sure it doesn't break anything (or change the name to "withOnlyAccount" for consistency)
+export const withAccountRequired = <P extends MyAccountProps>(Component: React.ComponentType<P>): React.ComponentType<P> =>
   withMulti(Component, withMyAccount, AccountRequired);
-=======
-    }
-
-    return (
-      <Message warning className='JoyMainStatus'>
-        <Message.Header>Only members can access this functionality.</Message.Header>
-        <div style={{ marginTop: '1rem' }}>
-          <Link to={`/members/edit`} className='ui button orange'>Register here</Link>
-          <span style={{ margin: '0 .5rem' }}> or </span>
-          <Link to={`/accounts`} className='ui button'>Change key</Link>
-        </div>
-      </Message>
-    );
-  };
-}
-
-// TODO (minor) this HOC should be renamed from 'withOnlyMembers' to 'withMyAccountAndMembersOnly'
-export const withOnlyMembers = <P extends MyAccountProps> (Component: React.ComponentType<P>): React.ComponentType<P> =>
-withMulti(
-  Component,
-  withMyAccount,
-  withMembershipRequired
-);
->>>>>>> 407c8145
+
+export const withMembershipRequired = <P extends {}> (Component: React.ComponentType<P>): React.ComponentType<P> =>
+  withMulti(Component, AccountRequired, MembershipRequired)
+
+export const withOnlyMembers = <P extends MyAccountProps>(Component: React.ComponentType<P>): React.ComponentType<P> =>
+  withMulti(Component, withMyAccount, withMembershipRequired);