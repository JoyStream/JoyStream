// Copyright 2017-2019 @polkadot/app-settings authors & contributors
// This software may be modified and distributed under the terms
// of the Apache-2.0 license. See the LICENSE file for details.

import { AppProps, I18nProps } from '@polkadot/ui-app/types';
import { TabItem } from '@polkadot/ui-app/Tabs';
<<<<<<< HEAD
import { SettingsStruct } from '@polkadot/joy-settings/types';

import React from 'react';
import { Route, Switch } from 'react-router';
import store from 'store';
import { getTypeRegistry } from '@polkadot/types';
import { Button, Dropdown, Input, InputFile, Tabs } from '@polkadot/ui-app/index';
import uiSettings from '@polkadot/joy-settings/index';
import { u8aToString } from '@polkadot/util';
=======

import React from 'react';
import { Route, Switch } from 'react-router';
import { Tabs } from '@polkadot/ui-app';
>>>>>>> fa9d4c36

import './index.css';

import translate from './translate';
import Developer from './Developer';
import General from './General';

type Props = AppProps & I18nProps;

type State = {
  tabs: Array<TabItem>
};

class App extends React.PureComponent<Props, State> {
  constructor (props: Props) {
    super(props);

    const { t } = props;

    this.state = {
      tabs: [
        {
          name: 'general',
          text: t('General')
        },
        {
          name: 'developer',
          text: t('Developer')
        }
      ]
    };
  }

  render () {
    const { basePath } = this.props;
    const { tabs } = this.state;

    return (
      <main className='settings--App'>
        <header>
          <Tabs
            basePath={basePath}
            items={tabs}
          />
        </header>
        <Switch>
          <Route path={`${basePath}/developer`} render={this.DeveloperWithStatus} />
          <Route component={General} />
        </Switch>
      </main>
    );
  }

  private DeveloperWithStatus = () => {
    return (
      <Developer
        onStatusChange={() => this.props.onStatusChange}
        {...this.props}
      />
    );
  }
<<<<<<< HEAD

  private renderGeneral = () => {
    const { t } = this.props;
    const { isCustomNode, isUrlValid, settings: { apiUrl, i18nLang, uiMode, uiTheme } } = this.state;

    return (
      <>
        <div className='ui--row'>
          <div className='full'>
            <div className='sub-label'>
              {
                isCustomNode
                  ? <><a onClick={this.toggleCustomNode}>{t('pre-set')}</a> | <b>{t('custom')}</b></>
                  : <><b>{t('pre-set')}</b> | <a onClick={this.toggleCustomNode}>{t('custom')}</a></>
              }
            </div>
            {
              isCustomNode
                ? <Input
                  defaultValue={apiUrl}
                  isError={!isUrlValid}
                  label={t('remote node/endpoint to connect to')}
                  onChange={this.onChangeApiUrl}
                />
                : <Dropdown
                  defaultValue={apiUrl}
                  label={t('remote node/endpoint to connect to')}
                  onChange={this.onChangeApiUrl}
                  options={uiSettings.availableNodes}
                />
            }
          </div>
        </div>
        <div className='ui--row'>
          <div className='medium'>
            <Dropdown
              defaultValue={uiTheme}
              label={t('default interface theme')}
              onChange={this.onChangeUiTheme}
              options={uiSettings.availableUIThemes}
            />
          </div>
          <div className='medium'>
            <Dropdown
              defaultValue={uiMode}
              label={t('interface operation mode')}
              onChange={this.onChangeUiMode}
              options={uiSettings.availableUIModes}
            />
          </div>
        </div>
        <div className='ui--row'>
          <div className='full'>
            <Dropdown
              defaultValue={i18nLang}
              isDisabled
              label={t('default interface language')}
              onChange={this.onChangeLang}
              options={uiSettings.availableLanguages}
            />
          </div>
        </div>
        <Button.Group>
          <Button
            isDisabled={!isUrlValid}
            isPrimary
            onClick={this.saveAndReload}
            label={t('Save & Reload')}
          />
        </Button.Group>
      </>
    );
  }

  private clearTypes = (): void => {
    this.setState({
      isTypesValid: true,
      types: null,
      typesPlaceholder: ''
    });
  }

  private onChangeApiUrl = (apiUrl: string): void => {
    this.setState(({ settings }: State) => ({
      isUrlValid: this.isValidUrl(apiUrl),
      settings: {
        ...settings,
        apiUrl
      }
    }));
  }

  private onChangeLang = (i18nLang: string): void => {
    // ignore (for now), here to future-proof
  }

  private onChangeTypes = (data: Uint8Array) => {
    try {
      const types = JSON.parse(u8aToString(data));
      const typesPlaceholder = Object.keys(types).join(', ');

      console.log('Registering types:', typesPlaceholder);

      getTypeRegistry().register(types);

      this.setState({
        isTypesValid: true,
        types,
        typesPlaceholder
      });
    } catch (error) {
      console.error('Registering types:', error);

      this.setState({
        isTypesValid: false,
        types: null,
        typesPlaceholder: error.message
      });
    }
  }

  private onChangeUiMode = (uiMode: string): void => {
    this.setState(({ settings }: State) => ({
      settings: {
        ...settings,
        uiMode
      }
    }));
  }

  private onChangeUiTheme = (uiTheme: string): void => {
    this.setState(({ settings }: State) => ({
      settings: {
        ...settings,
        uiTheme
      }
    }));
  }

  private toggleCustomNode = (): void => {
    this.setState(({ isCustomNode, settings }: State) => {
      // reset URL to a preset when toggled to preset
      const apiUrl = isCustomNode
        ? uiSettings.availableNodes[0].value
        : settings.apiUrl;

      return {
        isCustomNode: !isCustomNode,
        isUrlValid: true,
        settings: {
          ...settings,
          apiUrl
        }
      };
    });
  }

  private isValidUrl (apiUrl: string): boolean {
    return (
      // some random length... we probably want to parse via some lib
      (apiUrl.length >= 7) &&
      // check that it starts with a valid ws identifier
      (apiUrl.startsWith('ws://') || apiUrl.startsWith('wss://'))
    );
  }

  private saveDeveloper = (): void => {
    const { isTypesValid, types } = this.state;

    if (isTypesValid) {
      store.set('types', types);
    }
  }

  private saveAndReload = (): void => {
    const { settings } = this.state;

    uiSettings.set(settings);

    // HACK This is terribe, but since the API needs to re-connect, but since
    // the API does not yet handle re-connections properly, it is what it is
    window.location.reload();
  }
=======
>>>>>>> fa9d4c36
}

export default translate(App);<|MERGE_RESOLUTION|>--- conflicted
+++ resolved
@@ -4,23 +4,10 @@
 
 import { AppProps, I18nProps } from '@polkadot/ui-app/types';
 import { TabItem } from '@polkadot/ui-app/Tabs';
-<<<<<<< HEAD
-import { SettingsStruct } from '@polkadot/joy-settings/types';
 
 import React from 'react';
 import { Route, Switch } from 'react-router';
-import store from 'store';
-import { getTypeRegistry } from '@polkadot/types';
-import { Button, Dropdown, Input, InputFile, Tabs } from '@polkadot/ui-app/index';
-import uiSettings from '@polkadot/joy-settings/index';
-import { u8aToString } from '@polkadot/util';
-=======
-
-import React from 'react';
-import { Route, Switch } from 'react-router';
-import { Tabs } from '@polkadot/ui-app';
->>>>>>> fa9d4c36
-
+import { Tabs } from '@polkadot/ui-app/index';
 import './index.css';
 
 import translate from './translate';
@@ -81,192 +68,6 @@
       />
     );
   }
-<<<<<<< HEAD
-
-  private renderGeneral = () => {
-    const { t } = this.props;
-    const { isCustomNode, isUrlValid, settings: { apiUrl, i18nLang, uiMode, uiTheme } } = this.state;
-
-    return (
-      <>
-        <div className='ui--row'>
-          <div className='full'>
-            <div className='sub-label'>
-              {
-                isCustomNode
-                  ? <><a onClick={this.toggleCustomNode}>{t('pre-set')}</a> | <b>{t('custom')}</b></>
-                  : <><b>{t('pre-set')}</b> | <a onClick={this.toggleCustomNode}>{t('custom')}</a></>
-              }
-            </div>
-            {
-              isCustomNode
-                ? <Input
-                  defaultValue={apiUrl}
-                  isError={!isUrlValid}
-                  label={t('remote node/endpoint to connect to')}
-                  onChange={this.onChangeApiUrl}
-                />
-                : <Dropdown
-                  defaultValue={apiUrl}
-                  label={t('remote node/endpoint to connect to')}
-                  onChange={this.onChangeApiUrl}
-                  options={uiSettings.availableNodes}
-                />
-            }
-          </div>
-        </div>
-        <div className='ui--row'>
-          <div className='medium'>
-            <Dropdown
-              defaultValue={uiTheme}
-              label={t('default interface theme')}
-              onChange={this.onChangeUiTheme}
-              options={uiSettings.availableUIThemes}
-            />
-          </div>
-          <div className='medium'>
-            <Dropdown
-              defaultValue={uiMode}
-              label={t('interface operation mode')}
-              onChange={this.onChangeUiMode}
-              options={uiSettings.availableUIModes}
-            />
-          </div>
-        </div>
-        <div className='ui--row'>
-          <div className='full'>
-            <Dropdown
-              defaultValue={i18nLang}
-              isDisabled
-              label={t('default interface language')}
-              onChange={this.onChangeLang}
-              options={uiSettings.availableLanguages}
-            />
-          </div>
-        </div>
-        <Button.Group>
-          <Button
-            isDisabled={!isUrlValid}
-            isPrimary
-            onClick={this.saveAndReload}
-            label={t('Save & Reload')}
-          />
-        </Button.Group>
-      </>
-    );
-  }
-
-  private clearTypes = (): void => {
-    this.setState({
-      isTypesValid: true,
-      types: null,
-      typesPlaceholder: ''
-    });
-  }
-
-  private onChangeApiUrl = (apiUrl: string): void => {
-    this.setState(({ settings }: State) => ({
-      isUrlValid: this.isValidUrl(apiUrl),
-      settings: {
-        ...settings,
-        apiUrl
-      }
-    }));
-  }
-
-  private onChangeLang = (i18nLang: string): void => {
-    // ignore (for now), here to future-proof
-  }
-
-  private onChangeTypes = (data: Uint8Array) => {
-    try {
-      const types = JSON.parse(u8aToString(data));
-      const typesPlaceholder = Object.keys(types).join(', ');
-
-      console.log('Registering types:', typesPlaceholder);
-
-      getTypeRegistry().register(types);
-
-      this.setState({
-        isTypesValid: true,
-        types,
-        typesPlaceholder
-      });
-    } catch (error) {
-      console.error('Registering types:', error);
-
-      this.setState({
-        isTypesValid: false,
-        types: null,
-        typesPlaceholder: error.message
-      });
-    }
-  }
-
-  private onChangeUiMode = (uiMode: string): void => {
-    this.setState(({ settings }: State) => ({
-      settings: {
-        ...settings,
-        uiMode
-      }
-    }));
-  }
-
-  private onChangeUiTheme = (uiTheme: string): void => {
-    this.setState(({ settings }: State) => ({
-      settings: {
-        ...settings,
-        uiTheme
-      }
-    }));
-  }
-
-  private toggleCustomNode = (): void => {
-    this.setState(({ isCustomNode, settings }: State) => {
-      // reset URL to a preset when toggled to preset
-      const apiUrl = isCustomNode
-        ? uiSettings.availableNodes[0].value
-        : settings.apiUrl;
-
-      return {
-        isCustomNode: !isCustomNode,
-        isUrlValid: true,
-        settings: {
-          ...settings,
-          apiUrl
-        }
-      };
-    });
-  }
-
-  private isValidUrl (apiUrl: string): boolean {
-    return (
-      // some random length... we probably want to parse via some lib
-      (apiUrl.length >= 7) &&
-      // check that it starts with a valid ws identifier
-      (apiUrl.startsWith('ws://') || apiUrl.startsWith('wss://'))
-    );
-  }
-
-  private saveDeveloper = (): void => {
-    const { isTypesValid, types } = this.state;
-
-    if (isTypesValid) {
-      store.set('types', types);
-    }
-  }
-
-  private saveAndReload = (): void => {
-    const { settings } = this.state;
-
-    uiSettings.set(settings);
-
-    // HACK This is terribe, but since the API needs to re-connect, but since
-    // the API does not yet handle re-connections properly, it is what it is
-    window.location.reload();
-  }
-=======
->>>>>>> fa9d4c36
 }
 
 export default translate(App);