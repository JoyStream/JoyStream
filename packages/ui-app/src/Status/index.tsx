// Copyright 2017-2019 @polkadot/ui-app authors & contributors
// This software may be modified and distributed under the terms
// of the Apache-2.0 license. See the LICENSE file for details.

import { I18nProps } from '../types';
import { QueueStatus, QueueTx, QueueTx$Status } from './types';

import React from 'react';
import { Method } from '@polkadot/types';

import AddressMini from '../AddressMini';
import Icon from '../Icon';
import { classes } from '../util';
import translate from '../translate';
import { SubmittableResult } from '@polkadot/api';

type Props = I18nProps & {
  stqueue?: Array<QueueStatus>,
  txqueue?: Array<QueueTx>
};

class Status extends React.PureComponent<Props> {
  render () {
    const { stqueue = [], txqueue = [] } = this.props;
    const allst: Array<QueueStatus> = stqueue.filter(({ isCompleted }) => !isCompleted);
    const alltx: Array<QueueTx> = txqueue.filter(({ status }) =>
      !['completed', 'incomplete'].includes(status)
    );

    if (!allst.length && !alltx.length) {
      return null;
    }

    return (
      <div className='ui--Status'>
        {alltx.map(this.renderItem)}
        {allst.map(this.renderStatus)}
      </div>
    );
  }

  private renderStatus = ({ account, action, id, message, removeItem, status }: QueueStatus) => {
    const addressRendered = account
      ? <AddressMini value={account} />
      : undefined;

    return (
      <div
        className={classes('item', status)}
        onClick={removeItem}
        key={id}
      >
        <div className='wrapper'>
          <div className='container'>
            <div className='desc'>
              <div className='header'>
                {action}
              </div>
              {addressRendered}
              <div className='status'>
                {message}
              </div>
            </div>
            <div className='short'>
              <Icon name={this.iconName(status)} />
            </div>
          </div>
        </div>
      </div>
    );
  }

<<<<<<< HEAD
  private renderItem = ({ id, extrinsic, error, rpc, status, result }: QueueTx) => {
=======
  private renderItem = ({ id, extrinsic, error, removeItem, rpc, status }: QueueTx) => {
>>>>>>> fa9d4c36
    let { method, section } = rpc;

    if (extrinsic) {
      const found = Method.findFunction(extrinsic.callIndex);

      if (found.section !== 'unknown') {
        method = found.method;
        section = found.section;
      }
    }

    const isExtrinsicFailed =
      status === 'finalised' &&
      result !== undefined &&
      undefined !== (result as SubmittableResult).events.find(({ event }) => {
        const { section, method } = event;
        return section === 'system' && method === 'ExtrinsicFailed';
      });

    const icon = isExtrinsicFailed
      ? 'times'
      : this.signerIconName(status);

    return (
      <div
<<<<<<< HEAD
        className={classes('item', status, isExtrinsicFailed ? 'failed' : '')}
=======
        className={classes('item', status)}
        onClick={removeItem}
>>>>>>> fa9d4c36
        key={id}
      >
        <div className='wrapper'>
          <div className='container'>
            <div className='desc'>
              <div className='header'>
                {section}.{method}
              </div>
              <div className='status'>
                {isExtrinsicFailed
                  ? 'failed'
                  : (error ? error.message : status)
                }
              </div>
            </div>
            <div className='short'>
              <Icon
                loading={icon === 'spinner'}
                name={icon}
              />
            </div>
          </div>
        </div>
      </div>
    );
  }

  private iconName = (status: string) => {
    switch (status) {
      case 'error':
        return 'ban';

      case 'event':
        return 'assistive listening devices';

      case 'received':
        return 'telegram plane';

      default:
        return 'check';
    }
  }

  private signerIconName = (status: QueueTx$Status) => {
    switch (status) {
      case 'cancelled':
        return 'ban';

      case 'completed':
      case 'finalized':
      case 'sent':
        return 'check';

      case 'dropped':
      case 'invalid':
      case 'usurped':
        return 'arrow down';

      case 'error':
        return 'warning sign';

      case 'queued':
        return 'random';

      default:
        return 'spinner';
    }
  }
}

export default translate(Status);<|MERGE_RESOLUTION|>--- conflicted
+++ resolved
@@ -70,11 +70,7 @@
     );
   }
 
-<<<<<<< HEAD
-  private renderItem = ({ id, extrinsic, error, rpc, status, result }: QueueTx) => {
-=======
   private renderItem = ({ id, extrinsic, error, removeItem, rpc, status }: QueueTx) => {
->>>>>>> fa9d4c36
     let { method, section } = rpc;
 
     if (extrinsic) {
@@ -100,12 +96,8 @@
 
     return (
       <div
-<<<<<<< HEAD
-        className={classes('item', status, isExtrinsicFailed ? 'failed' : '')}
-=======
         className={classes('item', status)}
         onClick={removeItem}
->>>>>>> fa9d4c36
         key={id}
       >
         <div className='wrapper'>
