--- conflicted
+++ resolved
@@ -84,12 +84,13 @@
   margin: .5rem .75rem 1rem -.25rem !important
 }
 
-<<<<<<< HEAD
 .JoyForm .ui--Labelled {
   align-items: end;
   &>label {
     padding-top: .75rem;
-=======
+  }
+}
+
 /* MD = markdown */
 .JoyViewMD {
   img {
@@ -99,6 +100,5 @@
     background-color: #e0e0e0;
     padding: 0 .25rem;
     border-radius: 2px;
->>>>>>> f9f4d7ed
   }
 }