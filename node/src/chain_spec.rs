// Copyright 2019 Joystream Contributors
// This file is part of Joystream node.

// Joystream node is free software: you can redistribute it and/or modify
// it under the terms of the GNU General Public License as published by
// the Free Software Foundation, either version 3 of the License, or
// (at your option) any later version.

// Joystream node is distributed in the hope that it will be useful,
// but WITHOUT ANY WARRANTY; without even the implied warranty of
// MERCHANTABILITY or FITNESS FOR A PARTICULAR PURPOSE.  See the
// GNU General Public License for more details.

// You should have received a copy of the GNU General Public License
// along with Joystream node.  If not, see <http://www.gnu.org/licenses/>.

// Clippy linter warning.
#![allow(clippy::identity_op)] // disable it because we use such syntax for a code readability
                               // Example:  voting_period: 1 * DAY

use node_runtime::{
    versioned_store::InputValidationLengthConstraint as VsInputValidation, ActorsConfig,
    AuthorityDiscoveryConfig, BabeConfig, Balance, BalancesConfig, ContentWorkingGroupConfig,
    CouncilConfig, CouncilElectionConfig, DataObjectStorageRegistryConfig,
    DataObjectTypeRegistryConfig, ElectionParameters, GrandpaConfig, ImOnlineConfig, IndicesConfig,
    MembersConfig, Perbill, ProposalsCodexConfig, SessionConfig, SessionKeys, Signature,
    StakerStatus, StakingConfig, SudoConfig, SystemConfig, VersionedStoreConfig, DAYS, WASM_BINARY,
};
pub use node_runtime::{AccountId, GenesisConfig};
use primitives::{sr25519, Pair, Public};
use runtime_primitives::traits::{IdentifyAccount, Verify};

use babe_primitives::AuthorityId as BabeId;
use grandpa_primitives::AuthorityId as GrandpaId;
use im_online::sr25519::AuthorityId as ImOnlineId;
use serde_json as json;
use substrate_service;

type AccountPublic = <Signature as Verify>::Signer;

/// Specialized `ChainSpec`. This is a specialization of the general Substrate ChainSpec type.
pub type ChainSpec = substrate_service::ChainSpec<GenesisConfig>;

/// The chain specification option. This is expected to come in from the CLI and
/// is little more than one of a number of alternatives which can easily be converted
/// from a string (`--chain=...`) into a `ChainSpec`.
#[derive(Clone, Debug)]
pub enum Alternative {
    /// Whatever the current runtime is, with just Alice as an auth.
    Development,
    /// Whatever the current runtime is, with simple Alice/Bob auths.
    LocalTestnet,
}

/// Helper function to generate a crypto pair from seed
pub fn get_from_seed<TPublic: Public>(seed: &str) -> <TPublic::Pair as Pair>::Public {
    TPublic::Pair::from_string(&format!("//{}", seed), None)
        .expect("static values are valid; qed")
        .public()
}

/// Helper function to generate an account ID from seed
pub fn get_account_id_from_seed<TPublic: Public>(seed: &str) -> AccountId
where
    AccountPublic: From<<TPublic::Pair as Pair>::Public>,
{
    AccountPublic::from(get_from_seed::<TPublic>(seed)).into_account()
}

/// Helper function to generate stash, controller and session key from seed
pub fn get_authority_keys_from_seed(
    seed: &str,
) -> (AccountId, AccountId, GrandpaId, BabeId, ImOnlineId) {
    (
        get_account_id_from_seed::<sr25519::Public>(&format!("{}//stash", seed)),
        get_account_id_from_seed::<sr25519::Public>(seed),
        get_from_seed::<GrandpaId>(seed),
        get_from_seed::<BabeId>(seed),
        get_from_seed::<ImOnlineId>(seed),
    )
}

fn session_keys(grandpa: GrandpaId, babe: BabeId, im_online: ImOnlineId) -> SessionKeys {
    SessionKeys {
        grandpa,
        babe,
        im_online,
    }
}

impl Alternative {
    /// Get an actual chain config from one of the alternatives.
    pub(crate) fn load(self) -> Result<ChainSpec, String> {
        Ok(match self {
            Alternative::Development => ChainSpec::from_genesis(
                "Development",
                "dev",
                || {
                    testnet_genesis(
                        vec![get_authority_keys_from_seed("Alice")],
                        get_account_id_from_seed::<sr25519::Public>("Alice"),
                        vec![
                            get_account_id_from_seed::<sr25519::Public>("Alice"),
                            get_account_id_from_seed::<sr25519::Public>("Bob"),
                            get_account_id_from_seed::<sr25519::Public>("Alice//stash"),
                            get_account_id_from_seed::<sr25519::Public>("Bob//stash"),
                        ],
                    )
                },
                vec![],
                None,
                None,
                Some(chain_spec_properties()),
                None,
            ),
            Alternative::LocalTestnet => ChainSpec::from_genesis(
                "Local Testnet",
                "local_testnet",
                || {
                    testnet_genesis(
                        vec![
                            get_authority_keys_from_seed("Alice"),
                            get_authority_keys_from_seed("Bob"),
                        ],
                        get_account_id_from_seed::<sr25519::Public>("Alice"),
                        vec![
                            get_account_id_from_seed::<sr25519::Public>("Alice"),
                            get_account_id_from_seed::<sr25519::Public>("Bob"),
                            get_account_id_from_seed::<sr25519::Public>("Charlie"),
                            get_account_id_from_seed::<sr25519::Public>("Dave"),
                            get_account_id_from_seed::<sr25519::Public>("Eve"),
                            get_account_id_from_seed::<sr25519::Public>("Ferdie"),
                            get_account_id_from_seed::<sr25519::Public>("Alice//stash"),
                            get_account_id_from_seed::<sr25519::Public>("Bob//stash"),
                            get_account_id_from_seed::<sr25519::Public>("Charlie//stash"),
                            get_account_id_from_seed::<sr25519::Public>("Dave//stash"),
                            get_account_id_from_seed::<sr25519::Public>("Eve//stash"),
                            get_account_id_from_seed::<sr25519::Public>("Ferdie//stash"),
                        ],
                    )
                },
                vec![],
                None,
                None,
                Some(chain_spec_properties()),
                None,
            ),
        })
    }

    pub(crate) fn from(s: &str) -> Option<Self> {
        match s {
            "dev" => Some(Alternative::Development),
            "local" => Some(Alternative::LocalTestnet),
            _ => None,
        }
    }
}

fn new_vs_validation(min: u16, max_min_diff: u16) -> VsInputValidation {
    VsInputValidation { min, max_min_diff }
}

pub fn chain_spec_properties() -> json::map::Map<String, json::Value> {
    let mut properties: json::map::Map<String, json::Value> = json::map::Map::new();
    properties.insert(
        String::from("tokenDecimals"),
        json::Value::Number(json::Number::from(0)),
    );
    properties.insert(
        String::from("tokenSymbol"),
        json::Value::String(String::from("JOY")),
    );
    properties
}

pub fn testnet_genesis(
    initial_authorities: Vec<(AccountId, AccountId, GrandpaId, BabeId, ImOnlineId)>,
    root_key: AccountId,
    endowed_accounts: Vec<AccountId>,
) -> GenesisConfig {
    const CENTS: Balance = 1;
    const DOLLARS: Balance = 100 * CENTS;
    const STASH: Balance = 20 * DOLLARS;
    const ENDOWMENT: Balance = 100_000 * DOLLARS;

    // default codex proposals config parameters
    let cpcp = node_runtime::ProposalsConfigParameters::default();

    GenesisConfig {
        system: Some(SystemConfig {
            code: WASM_BINARY.to_vec(),
            changes_trie_config: Default::default(),
        }),
        balances: Some(BalancesConfig {
            balances: endowed_accounts
                .iter()
                .cloned()
                .map(|k| (k, ENDOWMENT))
                .chain(initial_authorities.iter().map(|x| (x.0.clone(), STASH)))
                .collect(),
            vesting: vec![],
        }),
        indices: Some(IndicesConfig { ids: vec![] }),
        session: Some(SessionConfig {
            keys: initial_authorities
                .iter()
                .map(|x| {
                    (
                        x.0.clone(),
                        session_keys(x.2.clone(), x.3.clone(), x.4.clone()),
                    )
                })
                .collect::<Vec<_>>(),
        }),
        staking: Some(StakingConfig {
            current_era: 0,
            validator_count: 20,
            minimum_validator_count: 1,
            stakers: initial_authorities
                .iter()
                .map(|x| (x.0.clone(), x.1.clone(), STASH, StakerStatus::Validator))
                .collect(),
            invulnerables: initial_authorities.iter().map(|x| x.0.clone()).collect(),
            slash_reward_fraction: Perbill::from_percent(10),
            ..Default::default()
        }),
        sudo: Some(SudoConfig { key: root_key }),
        babe: Some(BabeConfig {
            authorities: vec![],
        }),
        im_online: Some(ImOnlineConfig { keys: vec![] }),
        authority_discovery: Some(AuthorityDiscoveryConfig { keys: vec![] }),
        grandpa: Some(GrandpaConfig {
            authorities: vec![],
        }),
        council: Some(CouncilConfig {
            active_council: vec![],
            term_ends_at: 1,
        }),
        election: Some(CouncilElectionConfig {
            auto_start: true,
            election_parameters: ElectionParameters {
                announcing_period: 3 * DAYS,
                voting_period: 1 * DAYS,
                revealing_period: 1 * DAYS,
                council_size: 12,
                candidacy_limit: 25,
                min_council_stake: 10 * DOLLARS,
                new_term_duration: 14 * DAYS,
                min_voting_stake: 1 * DOLLARS,
            },
        }),
        members: Some(MembersConfig {
            default_paid_membership_fee: 100u128,
            members: crate::members_config::initial_members(),
        }),
        forum: Some(crate::forum_config::from_serialized::create(
            endowed_accounts[0].clone(),
        )),
        data_object_type_registry: Some(DataObjectTypeRegistryConfig {
            first_data_object_type_id: 1,
        }),
        data_object_storage_registry: Some(DataObjectStorageRegistryConfig {
            first_relationship_id: 1,
        }),
        actors: Some(ActorsConfig {
            enable_storage_role: true,
            request_life_time: 300,
        }),
        versioned_store: Some(VersionedStoreConfig {
            class_by_id: vec![],
            entity_by_id: vec![],
            next_class_id: 1,
            next_entity_id: 1,
            property_name_constraint: new_vs_validation(1, 99),
            property_description_constraint: new_vs_validation(1, 999),
            class_name_constraint: new_vs_validation(1, 99),
            class_description_constraint: new_vs_validation(1, 999),
        }),
        content_wg: Some(ContentWorkingGroupConfig {
            mint_capacity: 100_000,
            curator_opening_by_id: vec![],
            next_curator_opening_id: 0,
            curator_application_by_id: vec![],
            next_curator_application_id: 0,
            channel_by_id: vec![],
            next_channel_id: 1,
            channel_id_by_handle: vec![],
            curator_by_id: vec![],
            next_curator_id: 0,
            principal_by_id: vec![],
            next_principal_id: 0,
            channel_creation_enabled: true, // there is no extrinsic to change it so enabling at genesis
            unstaker_by_stake_id: vec![],
            channel_handle_constraint: crate::forum_config::new_validation(5, 20),
            channel_description_constraint: crate::forum_config::new_validation(1, 1024),
            opening_human_readable_text: crate::forum_config::new_validation(1, 2048),
            curator_application_human_readable_text: crate::forum_config::new_validation(1, 2048),
            curator_exit_rationale_text: crate::forum_config::new_validation(1, 2048),
            channel_avatar_constraint: crate::forum_config::new_validation(5, 1024),
            channel_banner_constraint: crate::forum_config::new_validation(5, 1024),
            channel_title_constraint: crate::forum_config::new_validation(5, 1024),
        }),
        proposals_codex: Some(ProposalsCodexConfig {
<<<<<<< HEAD
            set_validator_count_proposal_voting_period: 43200u32,
            set_validator_count_proposal_grace_period: 0u32,
            runtime_upgrade_proposal_voting_period: 72000u32,
            runtime_upgrade_proposal_grace_period: 72000u32,
            text_proposal_voting_period: 72000u32,
            text_proposal_grace_period: 0u32,
            set_election_parameters_proposal_voting_period: 72000u32,
            set_election_parameters_proposal_grace_period: 201_601_u32,
            set_content_working_group_mint_capacity_proposal_voting_period: 43200u32,
            set_content_working_group_mint_capacity_proposal_grace_period: 0u32,
            set_lead_proposal_voting_period: 43200u32,
            set_lead_proposal_grace_period: 0u32,
            spending_proposal_voting_period: 72000u32,
            spending_proposal_grace_period: 14400u32,
            evict_storage_provider_proposal_voting_period: 43200u32,
            evict_storage_provider_proposal_grace_period: 0u32,
            set_storage_role_parameters_proposal_voting_period: 43200u32,
            set_storage_role_parameters_proposal_grace_period: 14400u32,
=======
            set_validator_count_proposal_voting_period: cpcp
                .set_validator_count_proposal_voting_period,
            set_validator_count_proposal_grace_period: cpcp
                .set_validator_count_proposal_grace_period,
            runtime_upgrade_proposal_voting_period: cpcp.runtime_upgrade_proposal_voting_period,
            runtime_upgrade_proposal_grace_period: cpcp.runtime_upgrade_proposal_grace_period,
            text_proposal_voting_period: cpcp.text_proposal_voting_period,
            text_proposal_grace_period: cpcp.text_proposal_grace_period,
            set_election_parameters_proposal_voting_period: cpcp
                .set_election_parameters_proposal_voting_period,
            set_election_parameters_proposal_grace_period: cpcp
                .set_election_parameters_proposal_grace_period,
            set_content_working_group_mint_capacity_proposal_voting_period: cpcp
                .set_content_working_group_mint_capacity_proposal_voting_period,
            set_content_working_group_mint_capacity_proposal_grace_period: cpcp
                .set_content_working_group_mint_capacity_proposal_grace_period,
            set_lead_proposal_voting_period: cpcp.set_lead_proposal_voting_period,
            set_lead_proposal_grace_period: cpcp.set_lead_proposal_voting_period,
            spending_proposal_voting_period: cpcp.spending_proposal_voting_period,
            spending_proposal_grace_period: cpcp.spending_proposal_grace_period,
            evict_storage_provider_proposal_voting_period: cpcp
                .evict_storage_provider_proposal_voting_period,
            evict_storage_provider_proposal_grace_period: cpcp
                .evict_storage_provider_proposal_grace_period,
            set_storage_role_parameters_proposal_voting_period: cpcp
                .set_storage_role_parameters_proposal_voting_period,
            set_storage_role_parameters_proposal_grace_period: cpcp
                .set_storage_role_parameters_proposal_grace_period,
>>>>>>> 2563d257
        }),
    }
}<|MERGE_RESOLUTION|>--- conflicted
+++ resolved
@@ -303,26 +303,6 @@
             channel_title_constraint: crate::forum_config::new_validation(5, 1024),
         }),
         proposals_codex: Some(ProposalsCodexConfig {
-<<<<<<< HEAD
-            set_validator_count_proposal_voting_period: 43200u32,
-            set_validator_count_proposal_grace_period: 0u32,
-            runtime_upgrade_proposal_voting_period: 72000u32,
-            runtime_upgrade_proposal_grace_period: 72000u32,
-            text_proposal_voting_period: 72000u32,
-            text_proposal_grace_period: 0u32,
-            set_election_parameters_proposal_voting_period: 72000u32,
-            set_election_parameters_proposal_grace_period: 201_601_u32,
-            set_content_working_group_mint_capacity_proposal_voting_period: 43200u32,
-            set_content_working_group_mint_capacity_proposal_grace_period: 0u32,
-            set_lead_proposal_voting_period: 43200u32,
-            set_lead_proposal_grace_period: 0u32,
-            spending_proposal_voting_period: 72000u32,
-            spending_proposal_grace_period: 14400u32,
-            evict_storage_provider_proposal_voting_period: 43200u32,
-            evict_storage_provider_proposal_grace_period: 0u32,
-            set_storage_role_parameters_proposal_voting_period: 43200u32,
-            set_storage_role_parameters_proposal_grace_period: 14400u32,
-=======
             set_validator_count_proposal_voting_period: cpcp
                 .set_validator_count_proposal_voting_period,
             set_validator_count_proposal_grace_period: cpcp
@@ -351,7 +331,6 @@
                 .set_storage_role_parameters_proposal_voting_period,
             set_storage_role_parameters_proposal_grace_period: cpcp
                 .set_storage_role_parameters_proposal_grace_period,
->>>>>>> 2563d257
         }),
     }
 }