import ExitCodes from '../ExitCodes'
import AccountsCommandBase from './AccountsCommandBase'
import { flags } from '@oclif/command'
import {
  WorkingGroups,
  AvailableGroups,
  NamedKeyringPair,
  GroupMember,
  GroupOpening,
  OpeningStatus,
  GroupApplication,
} from '../Types'
import { CLIError } from '@oclif/errors'
import _ from 'lodash'
import { ApplicationStageKeys } from '@joystream/types/hiring'
import chalk from 'chalk'
import { IConfig } from '@oclif/config'

<<<<<<< HEAD
const DEFAULT_GROUP = WorkingGroups.StorageProviders
=======
const DRAFTS_FOLDER = 'opening-drafts'
>>>>>>> 130644e9

/**
 * Abstract base class for commands that need to use gates based on user's roles
 */
export abstract class RolesCommandBase extends AccountsCommandBase {
  group: WorkingGroups

  constructor(argv: string[], config: IConfig) {
    super(argv, config)
    // Can be modified by child class constructor
    this.group = this.getPreservedState().defaultWorkingGroup
  }

  // Use when lead access is required in given command
  async getRequiredLead(): Promise<GroupMember> {
    const selectedAccount: NamedKeyringPair = await this.getRequiredSelectedAccount()
    const lead = await this.getApi().groupLead(this.group)

    if (!lead || lead.roleAccount.toString() !== selectedAccount.address) {
      this.error(`${_.startCase(this.group)} Group Lead access required for this command!`, {
        exit: ExitCodes.AccessDenied,
      })
    }

    return lead
  }

  // Use when worker access is required in given command
  async getRequiredWorker(): Promise<GroupMember> {
    const selectedAccount: NamedKeyringPair = await this.getRequiredSelectedAccount()
    const groupMembers = await this.getApi().groupMembers(this.group)
    const groupMembersByAccount = groupMembers.filter((m) => m.roleAccount.toString() === selectedAccount.address)

    if (!groupMembersByAccount.length) {
      this.error(`${_.startCase(this.group)} Group Worker access required for this command!`, {
        exit: ExitCodes.AccessDenied,
      })
    } else if (groupMembersByAccount.length === 1) {
      return groupMembersByAccount[0]
    } else {
      return await this.promptForWorker(groupMembersByAccount)
    }
  }

  // Use when member controller access is required, but one of the associated roles is expected to be selected
  async getRequiredWorkerByMemberController(): Promise<GroupMember> {
    const selectedAccount: NamedKeyringPair = await this.getRequiredSelectedAccount()
    const memberIds = await this.getApi().getMemberIdsByControllerAccount(selectedAccount.address)
    const controlledWorkers = (await this.getApi().groupMembers(this.group)).filter((groupMember) =>
      memberIds.some((memberId) => groupMember.memberId.eq(memberId))
    )

    if (!controlledWorkers.length) {
      this.error(`Member controller account with some associated ${this.group} group roles needs to be selected!`, {
        exit: ExitCodes.AccessDenied,
      })
    } else if (controlledWorkers.length === 1) {
      return controlledWorkers[0]
    } else {
      return await this.promptForWorker(controlledWorkers)
    }
  }

  async promptForWorker(groupMembers: GroupMember[]): Promise<GroupMember> {
    const chosenWorkerIndex = await this.simplePrompt({
      message: `Choose the intended ${_.startCase(this.group)} Group Worker context:`,
      type: 'list',
      choices: groupMembers.map((groupMember, index) => ({
        name: `Worker ID ${groupMember.workerId.toString()}`,
        value: index,
      })),
    })

    return groupMembers[chosenWorkerIndex]
  }
}

/**
 * Abstract base class for commands directly related to working groups
 */
export default abstract class WorkingGroupsCommandBase extends RolesCommandBase {
  group: WorkingGroups

  constructor(argv: string[], config: IConfig) {
    super(argv, config)
    this.group = this.getPreservedState().defaultWorkingGroup
  }

  static flags = {
    group: flags.enum({
      char: 'g',
      description:
        'The working group context in which the command should be executed\n' +
        `Available values are: ${AvailableGroups.join(', ')}.`,
      required: false,
      options: [...AvailableGroups],
    }),
  }

  async promptForApplicationsToAccept(opening: GroupOpening): Promise<number[]> {
    const acceptableApplications = opening.applications.filter((a) => a.stage === ApplicationStageKeys.Active)
    const acceptedApplications = await this.simplePrompt({
      message: 'Select succesful applicants',
      type: 'checkbox',
      choices: acceptableApplications.map((a) => ({
        name: ` ${a.wgApplicationId}: ${a.member?.handle.toString()}`,
        value: a.wgApplicationId,
      })),
    })

    return acceptedApplications
  }

  async getOpeningForLeadAction(id: number, requiredStatus?: OpeningStatus): Promise<GroupOpening> {
    const opening = await this.getApi().groupOpening(this.group, id)

    if (!opening.type.isOfType('Worker')) {
      this.error('A lead can only manage Worker openings!', { exit: ExitCodes.AccessDenied })
    }

    if (requiredStatus && opening.stage.status !== requiredStatus) {
      this.error(
        `The opening needs to be in "${_.startCase(requiredStatus)}" stage! ` +
          `This one is: "${_.startCase(opening.stage.status)}"`,
        { exit: ExitCodes.InvalidInput }
      )
    }

    return opening
  }

  // An alias for better code readibility in case we don't need the actual return value
  validateOpeningForLeadAction = this.getOpeningForLeadAction

  async getApplicationForLeadAction(id: number, requiredStatus?: ApplicationStageKeys): Promise<GroupApplication> {
    const application = await this.getApi().groupApplication(this.group, id)
    const opening = await this.getApi().groupOpening(this.group, application.wgOpeningId)

    if (!opening.type.isOfType('Worker')) {
      this.error('A lead can only manage Worker opening applications!', { exit: ExitCodes.AccessDenied })
    }

    if (requiredStatus && application.stage !== requiredStatus) {
      this.error(
        `The application needs to have "${_.startCase(requiredStatus)}" status! ` +
          `This one has: "${_.startCase(application.stage)}"`,
        { exit: ExitCodes.InvalidInput }
      )
    }

    return application
  }

  async getWorkerForLeadAction(id: number, requireStakeProfile = false) {
    const groupMember = await this.getApi().groupMember(this.group, id)
    const groupLead = await this.getApi().groupLead(this.group)

    if (groupLead?.workerId.eq(groupMember.workerId)) {
      this.error('A lead cannot manage his own role this way!', { exit: ExitCodes.AccessDenied })
    }

    if (requireStakeProfile && !groupMember.stake) {
      this.error('This worker has no associated role stake profile!', { exit: ExitCodes.InvalidInput })
    }

    return groupMember
  }

  // Helper for better TS handling.
  // We could also use some magic with conditional types instead, but those don't seem be very well supported yet.
  async getWorkerWithStakeForLeadAction(id: number) {
    return (await this.getWorkerForLeadAction(id, true)) as GroupMember & Required<Pick<GroupMember, 'stake'>>
  }

  async init() {
    await super.init()
    const { flags } = this.parse(this.constructor as typeof WorkingGroupsCommandBase)
    if (flags.group) {
      this.group = flags.group
    }
    this.log(chalk.white('Current Group: ' + this.group))
  }
}<|MERGE_RESOLUTION|>--- conflicted
+++ resolved
@@ -10,17 +10,10 @@
   OpeningStatus,
   GroupApplication,
 } from '../Types'
-import { CLIError } from '@oclif/errors'
 import _ from 'lodash'
 import { ApplicationStageKeys } from '@joystream/types/hiring'
 import chalk from 'chalk'
 import { IConfig } from '@oclif/config'
-
-<<<<<<< HEAD
-const DEFAULT_GROUP = WorkingGroups.StorageProviders
-=======
-const DRAFTS_FOLDER = 'opening-drafts'
->>>>>>> 130644e9
 
 /**
  * Abstract base class for commands that need to use gates based on user's roles
