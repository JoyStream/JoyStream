<<<<<<< HEAD
import { ApiPromise } from "@polkadot/api";
import { Observable } from 'rxjs';
import { StorageEntryBase } from '@polkadot/api/types';
import { CodecArg, Codec } from '@polkadot/types/types';

type ApiMethod = StorageEntryBase<"promise", (arg1?: CodecArg, arg2?: CodecArg) => Observable<Codec>>;
=======
import { ApiPromise } from '@polkadot/api';
>>>>>>> b397d5dd

export default abstract class BaseTransport {
  protected api: ApiPromise;

  constructor (api: ApiPromise) {
    this.api = api;
  }

  protected get proposalsEngine () {
    return this.api.query.proposalsEngine;
  }

  protected get proposalsCodex () {
    return this.api.query.proposalsCodex;
  }

<<<<<<< HEAD
  protected get proposalsDiscussion() {
    return this.api.query.proposalsDiscussion;
  }

  protected get members() {
=======
  protected get members () {
>>>>>>> b397d5dd
    return this.api.query.members;
  }

  protected get council () {
    return this.api.query.council;
  }

  protected get councilElection () {
    return this.api.query.councilElection;
  }

  protected get actors () {
    return this.api.query.actors;
  }

  protected get contentWorkingGroup () {
    return this.api.query.contentWorkingGroup;
  }

  protected get minting () {
    return this.api.query.minting;
  }

  // Fetch all double map entries using only the first key
  //
  // TODO: FIXME: This may be a risky implementation, because it relies on a few assumptions about how the data is stored etc.
  // With the current runtime version we can rely on the fact that all storage keys for double-map values start with the same
  // 32-bytes prefix assuming a given (fixed) value of the first key (ie. for all values like map[x][y], the storage key starts
  // with the same prefix as long as x remains the same. Changing y will not affect this prefix)
  protected async doubleMapEntries<T extends Codec> (
    method: ApiMethod,
    firstKey: Codec,
    valueConverter: (hex: string) => T
  ): Promise<{ storageKey: string, value: T}[]> {
    const entryKey = method.key(firstKey, 0);
    const entryKeyPrefix = entryKey.toString().substr(0, 66); // "0x" + 64 hex characters (32 bytes)
    const allEntryKeys = await this.api.rpc.state.getKeys(entryKeyPrefix);
    let entries: { storageKey: string, value: T }[] = [];
    for (let key of allEntryKeys) {
      const value: any = await this.api.rpc.state.getStorage(key);
      if (typeof value === 'object' && value !== null && value.raw) {
        entries.push({
          storageKey: key.toString(),
          value: valueConverter(value.raw.toString())
        })
      }
    }

    return entries;
  }
}<|MERGE_RESOLUTION|>--- conflicted
+++ resolved
@@ -1,13 +1,9 @@
-<<<<<<< HEAD
 import { ApiPromise } from "@polkadot/api";
 import { Observable } from 'rxjs';
 import { StorageEntryBase } from '@polkadot/api/types';
 import { CodecArg, Codec } from '@polkadot/types/types';
 
 type ApiMethod = StorageEntryBase<"promise", (arg1?: CodecArg, arg2?: CodecArg) => Observable<Codec>>;
-=======
-import { ApiPromise } from '@polkadot/api';
->>>>>>> b397d5dd
 
 export default abstract class BaseTransport {
   protected api: ApiPromise;
@@ -24,15 +20,11 @@
     return this.api.query.proposalsCodex;
   }
 
-<<<<<<< HEAD
   protected get proposalsDiscussion() {
     return this.api.query.proposalsDiscussion;
   }
 
   protected get members() {
-=======
-  protected get members () {
->>>>>>> b397d5dd
     return this.api.query.members;
   }
 
